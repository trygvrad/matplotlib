/* -*- mode: c++; c-basic-offset: 4 -*- */

#include "agg_py_path_iterator.h"
#include "agg_py_transforms.h"
#include "path_converters.h"

#include <limits>
#include <math.h>

#include "CXX/Extensions.hxx"

#include "agg_conv_contour.h"
#include "agg_conv_curve.h"
#include "agg_conv_stroke.h"
#include "agg_conv_transform.h"
#include "agg_path_storage.h"
#include "agg_trans_affine.h"

struct XY
{
    double x;
    double y;

    XY(double x_, double y_) : x(x_), y(y_) {}
};

// the extension module
class _path_module : public Py::ExtensionModule<_path_module>
{
public:
    _path_module()
            : Py::ExtensionModule<_path_module>("_path")
    {
        add_varargs_method("point_in_path", &_path_module::point_in_path,
                           "point_in_path(x, y, path, trans)");
        add_varargs_method("points_in_path", &_path_module::points_in_path,
                           "points_in_path(points, path, trans)");
        add_varargs_method("point_on_path", &_path_module::point_on_path,
                           "point_on_path(x, y, r, path, trans)");
        add_varargs_method("get_path_extents", &_path_module::get_path_extents,
                           "get_path_extents(path, trans)");
        add_varargs_method("update_path_extents", &_path_module::update_path_extents,
                           "update_path_extents(path, trans, bbox, minpos)");
        add_varargs_method("get_path_collection_extents", &_path_module::get_path_collection_extents,
                           "get_path_collection_extents(trans, paths, transforms, offsets, offsetTrans)");
        add_varargs_method("point_in_path_collection", &_path_module::point_in_path_collection,
                           "point_in_path_collection(x, y, r, trans, paths, transforms, offsets, offsetTrans, filled)");
        add_varargs_method("path_in_path", &_path_module::path_in_path,
                           "path_in_path(a, atrans, b, btrans)");
        add_varargs_method("clip_path_to_rect", &_path_module::clip_path_to_rect,
                           "clip_path_to_rect(path, bbox, inside)");
        add_varargs_method("affine_transform", &_path_module::affine_transform,
                           "affine_transform(vertices, transform)");
        add_varargs_method("count_bboxes_overlapping_bbox", &_path_module::count_bboxes_overlapping_bbox,
                           "count_bboxes_overlapping_bbox(bbox, bboxes)");
        add_varargs_method("path_intersects_path", &_path_module::path_intersects_path,
                           "path_intersects_path(p1, p2)");
        add_varargs_method("convert_path_to_polygons", &_path_module::convert_path_to_polygons,
                           "convert_path_to_polygons(path, trans, width, height)");
        add_varargs_method("cleanup_path", &_path_module::cleanup_path,
                           "cleanup_path(path, trans, remove_nans, clip, snap, simplify, curves, sketch_params)");
        add_varargs_method("convert_to_svg", &_path_module::convert_to_svg,
                           "convert_to_svg(path, trans, clip, simplify, precision)");
        initialize("Helper functions for paths");
    }

    virtual ~_path_module() {}

private:
    Py::Object point_in_path(const Py::Tuple& args);
    Py::Object points_in_path(const Py::Tuple& args);
    Py::Object point_on_path(const Py::Tuple& args);
    Py::Object get_path_extents(const Py::Tuple& args);
    Py::Object update_path_extents(const Py::Tuple& args);
    Py::Object get_path_collection_extents(const Py::Tuple& args);
    Py::Object point_in_path_collection(const Py::Tuple& args);
    Py::Object path_in_path(const Py::Tuple& args);
    Py::Object clip_path_to_rect(const Py::Tuple& args);
    Py::Object affine_transform(const Py::Tuple& args);
    Py::Object count_bboxes_overlapping_bbox(const Py::Tuple& args);
    Py::Object path_intersects_path(const Py::Tuple& args);
    Py::Object convert_path_to_polygons(const Py::Tuple& args);
    Py::Object cleanup_path(const Py::Tuple& args);
    Py::Object convert_to_svg(const Py::Tuple& args);
};

//
// The following function was found in the Agg 2.3 examples (interactive_polygon.cpp).
// It has been generalized to work on (possibly curved) polylines, rather than
// just polygons.  The original comments have been kept intact.
//  -- Michael Droettboom 2007-10-02
//
//======= Crossings Multiply algorithm of InsideTest ========================
//
// By Eric Haines, 3D/Eye Inc, erich@eye.com
//
// This version is usually somewhat faster than the original published in
// Graphics Gems IV; by turning the division for testing the X axis crossing
// into a tricky multiplication test this part of the test became faster,
// which had the additional effect of making the test for "both to left or
// both to right" a bit slower for triangles than simply computing the
// intersection each time.  The main increase is in triangle testing speed,
// which was about 15% faster; all other polygon complexities were pretty much
// the same as before.  On machines where division is very expensive (not the
// case on the HP 9000 series on which I tested) this test should be much
// faster overall than the old code.  Your mileage may (in fact, will) vary,
// depending on the machine and the test data, but in general I believe this
// code is both shorter and faster.  This test was inspired by unpublished
// Graphics Gems submitted by Joseph Samosky and Mark Haigh-Hutchinson.
// Related work by Samosky is in:
//
// Samosky, Joseph, "SectionView: A system for interactively specifying and
// visualizing sections through three-dimensional medical image data",
// M.S. Thesis, Department of Electrical Engineering and Computer Science,
// Massachusetts Institute of Technology, 1993.
//
// Shoot a test ray along +X axis.  The strategy is to compare vertex Y values
// to the testing point's Y and quickly discard edges which are entirely to one
// side of the test ray.  Note that CONVEX and WINDING code can be added as
// for the CrossingsTest() code; it is left out here for clarity.
//
// Input 2D polygon _pgon_ with _numverts_ number of vertices and test point
// _point_, returns 1 if inside, 0 if outside.
template<class T>
static void
point_in_path_impl(const void* const points_, const size_t s0,
                   const size_t s1, const size_t n, T& path,
                   npy_bool* const inside_flag)
{
    int *yflag0;
    int *subpath_flag;
    int yflag1;
    double vtx0, vty0, vtx1, vty1;
    double tx, ty;
    double sx, sy;
    double x, y;
    size_t i;
    int all_done;
    const char *const points = (const char * const)points_;

    yflag0 = (int *)malloc(n * sizeof(int));
    subpath_flag = (int *)malloc(n * sizeof(int));

    path.rewind(0);

    for (i = 0; i < n; ++i) {
        inside_flag[i] = 0;
    }

    unsigned code = 0;
    do
    {
        if (code != agg::path_cmd_move_to)
        {
            code = path.vertex(&x, &y);
            if (code == agg::path_cmd_stop ||
                (code & agg::path_cmd_end_poly) == agg::path_cmd_end_poly) {
                continue;
            }
        }

        sx = vtx0 = vtx1 = x;
        sy = vty0 = vty1 = y;

        for (i = 0; i < n; ++i) {
            ty = *(double *)(points + s0 * i + s1);

            // get test bit for above/below X axis
            yflag0[i] = (vty0 >= ty);

            subpath_flag[i] = 0;
        }

        do
        {
            code = path.vertex(&x, &y);

            // The following cases denote the beginning on a new subpath
            if (code == agg::path_cmd_stop ||
                (code & agg::path_cmd_end_poly) == agg::path_cmd_end_poly)
            {
                x = sx;
                y = sy;
            }
            else if (code == agg::path_cmd_move_to)
            {
                break;
            }

            for (i = 0; i < n; ++i) {
                tx = *(double *)(points + s0 * i);
                ty = *(double *)(points + s0 * i + s1);

                yflag1 = (vty1 >= ty);
                // Check if endpoints straddle (are on opposite sides) of
                // X axis (i.e. the Y's differ); if so, +X ray could
                // intersect this edge.  The old test also checked whether
                // the endpoints are both to the right or to the left of
                // the test point.  However, given the faster intersection
                // point computation used below, this test was found to be
                // a break-even proposition for most polygons and a loser
                // for triangles (where 50% or more of the edges which
                // survive this test will cross quadrants and so have to
                // have the X intersection computed anyway).  I credit
                // Joseph Samosky with inspiring me to try dropping the
                // "both left or both right" part of my code.
                if (yflag0[i] != yflag1) {
                    // Check intersection of pgon segment with +X ray.
                    // Note if >= point's X; if so, the ray hits it.  The
                    // division operation is avoided for the ">=" test by
                    // checking the sign of the first vertex wrto the test
                    // point; idea inspired by Joseph Samosky's and Mark
                    // Haigh-Hutchinson's different polygon inclusion
                    // tests.
                    if (((vty1 - ty) * (vtx0 - vtx1) >=
                         (vtx1 - tx) * (vty0 - vty1)) == yflag1) {
                        subpath_flag[i] ^= 1;
                    }
                }

                // Move to the next pair of vertices, retaining info as
                // possible.
                yflag0[i] = yflag1;
            }

            vtx0 = vtx1;
            vty0 = vty1;

            vtx1 = x;
            vty1 = y;
        }
        while (code != agg::path_cmd_stop &&
               (code & agg::path_cmd_end_poly) != agg::path_cmd_end_poly);

        all_done = 1;
        for (i = 0; i < n; ++i) {
            tx = *(double *)(points + s0 * i);
            ty = *(double *)(points + s0 * i + s1);

            yflag1 = (vty1 >= ty);
            if (yflag0[i] != yflag1) {
                if (((vty1 - ty) * (vtx0 - vtx1) >=
                     (vtx1 - tx) * (vty0 - vty1)) == yflag1) {
                    subpath_flag[i] ^= 1;
                }
            }
            inside_flag[i] |= subpath_flag[i];
            if (inside_flag[i] == 0) {
                all_done = 0;
            }
        }

        if (all_done) {
            goto exit;
        }
    }
    while (code != agg::path_cmd_stop);

 exit:

    free(yflag0);
    free(subpath_flag);
}

inline void
points_in_path(const void* const points, const size_t s0,
               const size_t s1, const size_t n,
               const double r, PathIterator& path,
               const agg::trans_affine& trans,
               npy_bool* result)
{
    typedef agg::conv_transform<PathIterator> transformed_path_t;
    typedef PathNanRemover<transformed_path_t> no_nans_t;
    typedef agg::conv_curve<no_nans_t> curve_t;
    typedef agg::conv_contour<curve_t> contour_t;

    size_t i;
    for (i = 0; i < n; ++i) {
        result[i] = 0;
    }

    if (path.total_vertices() < 3)
    {
        return;
    }

    transformed_path_t trans_path(path, trans);
    no_nans_t no_nans_path(trans_path, true, path.has_curves());
    curve_t curved_path(no_nans_path);
    contour_t contoured_path(curved_path);
    contoured_path.width(r);
    point_in_path_impl(points, s0, s1, n, contoured_path, result);
}

inline bool
point_in_path(const double x, const double y, const double r,
              PathIterator& path, const agg::trans_affine& trans)
{
    double points[2];
    npy_bool result;

    points[0] = x;
    points[1] = y;

    points_in_path(points, 0, sizeof(double), 1, r, path, trans, &result);
    return result;
}

inline void
points_on_path(const void* const points, const size_t s0,
               const size_t s1, const size_t n,
               const double r, PathIterator& path,
               const agg::trans_affine& trans,
               npy_bool* result)
{
    typedef agg::conv_transform<PathIterator> transformed_path_t;
    typedef PathNanRemover<transformed_path_t> no_nans_t;
    typedef agg::conv_curve<no_nans_t> curve_t;
    typedef agg::conv_stroke<curve_t> stroke_t;

    transformed_path_t trans_path(path, trans);
    no_nans_t nan_removed_path(trans_path, true, path.has_curves());
    curve_t curved_path(nan_removed_path);
    stroke_t stroked_path(curved_path);
    stroked_path.width(r * 2.0);
    point_in_path_impl(points, s0, s1, n, stroked_path, result);
}

inline bool
point_on_path(const double x, const double y, const double r,
              PathIterator& path, const agg::trans_affine& trans)
{
    double points[2];
    npy_bool result;

    points[0] = x;
    points[1] = y;

    points_on_path(points, 0, sizeof(double), 1, r, path, trans, &result);
    return result;
}

Py::Object
_path_module::point_in_path(const Py::Tuple& args)
{
    double x = Py::Float(args[0]);
    double y = Py::Float(args[1]);
    double r = Py::Float(args[2]);
    PathIterator path(args[3]);
    agg::trans_affine trans = py_to_agg_transformation_matrix(args[4].ptr(), false);

    if (::point_in_path(x, y, r, path, trans)) {
        return Py::Int(1);
    }
    return Py::Int(0);
}

Py::Object
_path_module::points_in_path(const Py::Tuple& args)
{
    args.verify_length(4);

    npy_intp n;
    PyArrayObject* points_array;
    points_array = (PyArrayObject*)PyArray_FromObject(args[0].ptr(), NPY_DOUBLE, 2, 2);
    if (points_array == NULL || PyArray_DIM(points_array, 1) != 2) {
        throw Py::TypeError(
            "Argument 0 to points_in_path must be an Nx2 numpy array");

    }
    double r = Py::Float(args[1]);
    PathIterator path(args[2]);
    agg::trans_affine trans = py_to_agg_transformation_matrix(args[3].ptr(), false);

    n = PyArray_DIM(points_array, 0);
    PyObject* result = PyArray_ZEROS(1, &n, NPY_BOOL, 0);
    if (result == NULL) {
        throw Py::MemoryError("Could not allocate memory for result");
    }

    ::points_in_path(PyArray_DATA(points_array),
                     PyArray_STRIDE(points_array, 0),
                     PyArray_STRIDE(points_array, 1),
                     n, r, path, trans,
                     (npy_bool *)PyArray_DATA((PyArrayObject*)result));
    Py_DECREF(points_array);

    return Py::Object(result, true);;
}

Py::Object
_path_module::point_on_path(const Py::Tuple& args)
{
    double x = Py::Float(args[0]);
    double y = Py::Float(args[1]);
    double r = Py::Float(args[2]);
    PathIterator path(args[3]);
    agg::trans_affine trans = py_to_agg_transformation_matrix(args[4].ptr());

    if (::point_on_path(x, y, r, path, trans))
    {
        return Py::Int(1);
    }
    return Py::Int(0);
}

void
update_limits(double x, double y,
              double* x0, double* y0, double* x1, double* y1,
              double* xm, double* ym)
{
    if (x < *x0) *x0 = x;
    if (y < *y0) *y0 = y;
    if (x > *x1) *x1 = x;
    if (y > *y1) *y1 = y;
    /* xm and ym are the minimum positive values in the data, used
       by log scaling */
    if (x > 0.0 && x < *xm) *xm = x;
    if (y > 0.0 && y < *ym) *ym = y;
}

void
get_path_extents(PathIterator& path, const agg::trans_affine& trans,
                 double* x0, double* y0, double* x1, double* y1,
                 double* xm, double* ym)
{
    typedef agg::conv_transform<PathIterator> transformed_path_t;
    typedef PathNanRemover<transformed_path_t> nan_removed_t;
    typedef agg::conv_curve<nan_removed_t> curve_t;
    double x, y;
    unsigned code;

    transformed_path_t tpath(path, trans);
    nan_removed_t nan_removed(tpath, true, path.has_curves());

    nan_removed.rewind(0);

    while ((code = nan_removed.vertex(&x, &y)) != agg::path_cmd_stop)
    {
        if ((code & agg::path_cmd_end_poly) == agg::path_cmd_end_poly)
        {
            continue;
        }
        update_limits(x, y, x0, y0, x1, y1, xm, ym);
    }
}

Py::Object
_path_module::get_path_extents(const Py::Tuple& args)
{
    args.verify_length(2);

    PathIterator path(args[0]);
    agg::trans_affine trans = py_to_agg_transformation_matrix(args[1].ptr(), false);

    npy_intp extent_dims[] = { 2, 2, 0 };
    double* extents_data = NULL;
    double xm, ym;
    PyArrayObject* extents = NULL;
    try
    {
        extents = (PyArrayObject*)PyArray_SimpleNew
                  (2, extent_dims, NPY_DOUBLE);
        if (extents == NULL)
        {
            throw Py::MemoryError("Could not allocate result array");
        }
        extents_data = (double*)PyArray_DATA(extents);

        extents_data[0] = std::numeric_limits<double>::infinity();
        extents_data[1] = std::numeric_limits<double>::infinity();
        extents_data[2] = -std::numeric_limits<double>::infinity();
        extents_data[3] = -std::numeric_limits<double>::infinity();
        /* xm and ym are the minimum positive values in the data, used
           by log scaling */
        xm = std::numeric_limits<double>::infinity();
        ym = std::numeric_limits<double>::infinity();

        ::get_path_extents(path, trans, &extents_data[0], &extents_data[1],
                           &extents_data[2], &extents_data[3], &xm, &ym);
    }
    catch (...)
    {
        Py_XDECREF(extents);
        throw;
    }

    return Py::Object((PyObject*)extents, true);
}

Py::Object
_path_module::update_path_extents(const Py::Tuple& args)
{
    args.verify_length(5);

    double x0, y0, x1, y1;
    PathIterator path(args[0]);
    agg::trans_affine trans = py_to_agg_transformation_matrix(
        args[1].ptr(), false);

    if (!py_convert_bbox(args[2].ptr(), x0, y0, x1, y1))
    {
        throw Py::ValueError(
            "Must pass Bbox object as arg 3 of update_path_extents");
    }
    Py::Object minpos_obj = args[3];
    bool ignore = Py::Boolean(args[4]);

    double xm, ym;
    PyArrayObject* input_minpos = NULL;
    try
    {
        input_minpos = (PyArrayObject*)PyArray_FromObject(
            minpos_obj.ptr(), NPY_DOUBLE, 1, 1);
        if (!input_minpos || PyArray_DIM(input_minpos, 0) != 2)
        {
            throw Py::TypeError(
                "Argument 4 to update_path_extents must be a length-2 numpy array.");
        }
        xm = *(double*)PyArray_GETPTR1(input_minpos, 0);
        ym = *(double*)PyArray_GETPTR1(input_minpos, 1);
    }
    catch (...)
    {
        Py_XDECREF(input_minpos);
        throw;
    }
    Py_XDECREF(input_minpos);

    npy_intp extent_dims[] = { 2, 2, 0 };
    double* extents_data = NULL;
    npy_intp minpos_dims[] = { 2, 0 };
    double* minpos_data = NULL;
    PyArrayObject* extents = NULL;
    PyArrayObject* minpos = NULL;
    bool changed = false;

    try
    {
        extents = (PyArrayObject*)PyArray_SimpleNew
                  (2, extent_dims, NPY_DOUBLE);
        if (extents == NULL)
        {
            throw Py::MemoryError("Could not allocate result array");
        }
        minpos = (PyArrayObject*)PyArray_SimpleNew
                 (1, minpos_dims, NPY_DOUBLE);
        if (minpos == NULL)
        {
            throw Py::MemoryError("Could not allocate result array");
        }

        extents_data = (double*)PyArray_DATA(extents);
        minpos_data = (double*)PyArray_DATA(minpos);

        if (ignore)
        {
            extents_data[0] = std::numeric_limits<double>::infinity();
            extents_data[1] = std::numeric_limits<double>::infinity();
            extents_data[2] = -std::numeric_limits<double>::infinity();
            extents_data[3] = -std::numeric_limits<double>::infinity();
            minpos_data[0] = std::numeric_limits<double>::infinity();
            minpos_data[1] = std::numeric_limits<double>::infinity();
        }
        else
        {
            if (x0 > x1)
            {
                extents_data[0] = std::numeric_limits<double>::infinity();
                extents_data[2] = -std::numeric_limits<double>::infinity();
            }
            else
            {
                extents_data[0] = x0;
                extents_data[2] = x1;
            }
            if (y0 > y1)
            {
                extents_data[1] = std::numeric_limits<double>::infinity();
                extents_data[3] = -std::numeric_limits<double>::infinity();
            }
            else
            {
                extents_data[1] = y0;
                extents_data[3] = y1;
            }
            minpos_data[0] = xm;
            minpos_data[1] = ym;
        }

        ::get_path_extents(path, trans, &extents_data[0], &extents_data[1],
                           &extents_data[2], &extents_data[3], &minpos_data[0],
                           &minpos_data[1]);

        changed = (extents_data[0] != x0 ||
                   extents_data[1] != y0 ||
                   extents_data[2] != x1 ||
                   extents_data[3] != y1 ||
                   minpos_data[0]  != xm ||
                   minpos_data[1]  != ym);

    }
    catch (...)
    {
        Py_XDECREF(extents);
        Py_XDECREF(minpos);
        throw;
    }

    Py::Tuple result(3);
    result[0] = Py::Object((PyObject*) extents);
    result[1] = Py::Object((PyObject*) minpos);
    result[2] = Py::Int(changed ? 1 : 0);

    Py_XDECREF(extents);
    Py_XDECREF(minpos);

    return result;
}

Py::Object
_path_module::get_path_collection_extents(const Py::Tuple& args)
{
    args.verify_length(5);

    //segments, trans, clipbox, colors, linewidths, antialiaseds
    agg::trans_affine       master_transform = py_to_agg_transformation_matrix(args[0].ptr());
    Py::SeqBase<Py::Object> paths            = args[1];
    Py::SeqBase<Py::Object> transforms_obj   = args[2];
    Py::Object              offsets_obj      = args[3];
    agg::trans_affine       offset_trans     = py_to_agg_transformation_matrix(args[4].ptr(), false);

    PyArrayObject* offsets = NULL;
    double x0, y0, x1, y1, xm, ym;

    try
    {
        offsets = (PyArrayObject*)PyArray_FromObject(
            offsets_obj.ptr(), NPY_DOUBLE, 0, 2);
        if (!offsets ||
            (PyArray_NDIM(offsets) == 2 && PyArray_DIM(offsets, 1) != 2) ||
            (PyArray_NDIM(offsets) == 1 && PyArray_DIM(offsets, 0) != 0))
        {
            throw Py::ValueError("Offsets array must be Nx2");
        }

        size_t Npaths      = paths.length();
        size_t Noffsets    = PyArray_DIM(offsets, 0);
        size_t N           = std::max(Npaths, Noffsets);
        size_t Ntransforms = std::min(transforms_obj.length(), N);
        size_t i;

        // Convert all of the transforms up front
        typedef std::vector<agg::trans_affine> transforms_t;
        transforms_t transforms;
        transforms.reserve(Ntransforms);
        for (i = 0; i < Ntransforms; ++i)
        {
            agg::trans_affine trans = py_to_agg_transformation_matrix
                (transforms_obj[i].ptr(), false);
            trans *= master_transform;
            transforms.push_back(trans);
        }

        // The offset each of those and collect the mins/maxs
        x0 = std::numeric_limits<double>::infinity();
        y0 = std::numeric_limits<double>::infinity();
        x1 = -std::numeric_limits<double>::infinity();
        y1 = -std::numeric_limits<double>::infinity();
        xm = std::numeric_limits<double>::infinity();
        ym = std::numeric_limits<double>::infinity();
        agg::trans_affine trans;

        if (transforms.size() <= 1 && paths.size() == 1)
        {
            PathIterator path(paths[0]);
            if (Ntransforms)
            {
                trans = transforms[0];
            }
            else
            {
                trans = master_transform;
            }

            double bx0 = std::numeric_limits<double>::infinity();
            double by0 = std::numeric_limits<double>::infinity();
            double bx1 = -std::numeric_limits<double>::infinity();
            double by1 = -std::numeric_limits<double>::infinity();
            double bxm = std::numeric_limits<double>::infinity();
            double bym = std::numeric_limits<double>::infinity();

            ::get_path_extents(path, trans, &bx0, &by0, &bx1, &by1, &bxm, &bym);

            for (i = 0; i < Noffsets; ++i)
            {
                double xo = *(double*)PyArray_GETPTR2(offsets, i % Noffsets, 0);
                double yo = *(double*)PyArray_GETPTR2(offsets, i % Noffsets, 1);
                offset_trans.transform(&xo, &yo);
                update_limits(xo + bx0, yo + by0, &x0, &y0, &x1, &y1, &xm, &ym);
                update_limits(xo + bx1, yo + by1, &x0, &y0, &x1, &y1, &xm, &ym);
            }
        } else {
            for (i = 0; i < N; ++i)
            {
                PathIterator path(paths[i % Npaths]);
                if (Ntransforms)
                {
                    trans = transforms[i % Ntransforms];
                }
                else
                {
                    trans = master_transform;
                }

                if (Noffsets)
                {
                    double xo = *(double*)PyArray_GETPTR2(offsets, i % Noffsets, 0);
                    double yo = *(double*)PyArray_GETPTR2(offsets, i % Noffsets, 1);
                    offset_trans.transform(&xo, &yo);
                    trans *= agg::trans_affine_translation(xo, yo);
                }

                ::get_path_extents(path, trans, &x0, &y0, &x1, &y1, &xm, &ym);
            }
        }
    }
    catch (...)
    {
        Py_XDECREF(offsets);
        throw;
    }

    Py_XDECREF(offsets);

    Py::Tuple result(4);
    result[0] = Py::Float(x0);
    result[1] = Py::Float(y0);
    result[2] = Py::Float(x1);
    result[3] = Py::Float(y1);
    return result;
}

Py::Object
_path_module::point_in_path_collection(const Py::Tuple& args)
{
    args.verify_length(10);

    //segments, trans, clipbox, colors, linewidths, antialiaseds
    double                  x                = Py::Float(args[0]);
    double                  y                = Py::Float(args[1]);
    double                  radius           = Py::Float(args[2]);
    agg::trans_affine       master_transform = py_to_agg_transformation_matrix(args[3].ptr());
    Py::SeqBase<Py::Object> paths            = args[4];
    Py::SeqBase<Py::Object> transforms_obj   = args[5];
    Py::SeqBase<Py::Object> offsets_obj      = args[6];
    agg::trans_affine       offset_trans     = py_to_agg_transformation_matrix(args[7].ptr());
    bool                    filled           = Py::Boolean(args[8]);
    std::string             offset_position  = Py::String(args[9]).encode("utf-8");

    bool data_offsets = (offset_position == "data");

    PyArrayObject* offsets = (PyArrayObject*)PyArray_FromObject(
        offsets_obj.ptr(), NPY_DOUBLE, 0, 2);
    if (!offsets ||
            (PyArray_NDIM(offsets) == 2 && PyArray_DIM(offsets, 1) != 2) ||
            (PyArray_NDIM(offsets) == 1 && PyArray_DIM(offsets, 0) != 0))
    {
        Py_XDECREF(offsets);
        throw Py::ValueError("Offsets array must be Nx2");
    }

    Py::List result;

    size_t Npaths      = paths.length();
<<<<<<< HEAD

    if (Npaths == 0) {
        return result;
    }

    size_t Noffsets    = offsets->dimensions[0];
=======
    size_t Noffsets    = PyArray_DIM(offsets, 0);
>>>>>>> b279c150
    size_t N           = std::max(Npaths, Noffsets);
    size_t Ntransforms = std::min(transforms_obj.length(), N);
    size_t i;

    // Convert all of the transforms up front
    typedef std::vector<agg::trans_affine> transforms_t;
    transforms_t transforms;
    transforms.reserve(Ntransforms);
    for (i = 0; i < Ntransforms; ++i)
    {
        agg::trans_affine trans = py_to_agg_transformation_matrix
                                  (transforms_obj[i].ptr(), false);
        trans *= master_transform;
        transforms.push_back(trans);
    }

    agg::trans_affine trans;

    for (i = 0; i < N; ++i)
    {
        PathIterator path(paths[i % Npaths]);

        if (Ntransforms)
        {
            trans = transforms[i % Ntransforms];
        }
        else
        {
            trans = master_transform;
        }

        if (Noffsets)
        {
            double xo = *(double*)PyArray_GETPTR2(offsets, i % Noffsets, 0);
            double yo = *(double*)PyArray_GETPTR2(offsets, i % Noffsets, 1);
            offset_trans.transform(&xo, &yo);
            if (data_offsets) {
                trans = agg::trans_affine_translation(xo, yo) * trans;
            } else {
                trans *= agg::trans_affine_translation(xo, yo);
            }
        }

        if (filled)
        {
            if (::point_in_path(x, y, radius, path, trans))
                result.append(Py::Int((int)i));
        }
        else
        {
            if (::point_on_path(x, y, radius, path, trans))
                result.append(Py::Int((int)i));
        }
    }

    return result;
}

bool
path_in_path(PathIterator& a, const agg::trans_affine& atrans,
             PathIterator& b, const agg::trans_affine& btrans)
{
    typedef agg::conv_transform<PathIterator> transformed_path_t;
    typedef PathNanRemover<transformed_path_t> no_nans_t;
    typedef agg::conv_curve<no_nans_t> curve_t;

    if (a.total_vertices() < 3)
        return false;

    transformed_path_t b_path_trans(b, btrans);
    no_nans_t b_no_nans(b_path_trans, true, b.has_curves());
    curve_t b_curved(b_no_nans);

    double x, y;
    b_curved.rewind(0);
    while (b_curved.vertex(&x, &y) != agg::path_cmd_stop)
    {
        if (!::point_in_path(x, y, 0.0, a, atrans))
            return false;
    }

    return true;
}

Py::Object
_path_module::path_in_path(const Py::Tuple& args)
{
    args.verify_length(4);

    PathIterator a(args[0]);
    agg::trans_affine atrans = py_to_agg_transformation_matrix(
        args[1].ptr(), false);
    PathIterator b(args[2]);
    agg::trans_affine btrans = py_to_agg_transformation_matrix(
        args[3].ptr(), false);

    return Py::Int(::path_in_path(a, atrans, b, btrans));
}

/** The clip_path_to_rect code here is a clean-room implementation of
    the Sutherland-Hodgman clipping algorithm described here:

  http://en.wikipedia.org/wiki/Sutherland-Hodgman_clipping_algorithm
*/

typedef std::vector<XY> Polygon;

namespace clip_to_rect_filters
{
    /* There are four different passes needed to create/remove
       vertices (one for each side of the rectangle).  The differences
       between those passes are encapsulated in these functor classes.
    */
    struct bisectx
    {
        double m_x;

        bisectx(double x) : m_x(x) {}

        inline void
        bisect(double sx, double sy, double px, double py, double* bx,
               double* by) const
        {
            *bx = m_x;
            double dx = px - sx;
            double dy = py - sy;
            *by = sy + dy * ((m_x - sx) / dx);
        }
    };

    struct xlt : public bisectx
    {
        xlt(double x) : bisectx(x) {}

        inline bool
        is_inside(double x, double y) const
        {
            return x <= m_x;
        }
    };

    struct xgt : public bisectx
    {
        xgt(double x) : bisectx(x) {}

        inline bool
        is_inside(double x, double y) const
        {
            return x >= m_x;
        }
    };

    struct bisecty
    {
        double m_y;

        bisecty(double y) : m_y(y) {}

        inline void
        bisect(double sx, double sy, double px, double py, double* bx,
               double* by) const
        {
            *by = m_y;
            double dx = px - sx;
            double dy = py - sy;
            *bx = sx + dx * ((m_y - sy) / dy);
        }
    };

    struct ylt : public bisecty
    {
        ylt(double y) : bisecty(y) {}

        inline bool
        is_inside(double x, double y) const
        {
            return y <= m_y;
        }
    };

    struct ygt : public bisecty
    {
        ygt(double y) : bisecty(y) {}

        inline bool
        is_inside(double x, double y) const
        {
            return y >= m_y;
        }
    };
}

template<class Filter>
inline void
clip_to_rect_one_step(const Polygon& polygon, Polygon& result, const Filter& filter)
{
    double sx, sy, px, py, bx, by;
    bool sinside, pinside;
    result.clear();

    if (polygon.size() == 0)
    {
        return;
    }

    sx = polygon.back().x;
    sy = polygon.back().y;
    for (Polygon::const_iterator i = polygon.begin(); i != polygon.end(); ++i)
    {
        px = i->x;
        py = i->y;

        sinside = filter.is_inside(sx, sy);
        pinside = filter.is_inside(px, py);

        if (sinside ^ pinside)
        {
            filter.bisect(sx, sy, px, py, &bx, &by);
            result.push_back(XY(bx, by));
        }

        if (pinside)
        {
            result.push_back(XY(px, py));
        }

        sx = px;
        sy = py;
    }
}

template<class Path>
void
clip_to_rect(Path& path,
             double x0, double y0, double x1, double y1,
             bool inside, std::vector<Polygon>& results)
{
    double xmin, ymin, xmax, ymax;
    if (x0 < x1)
    {
        xmin = x0;
        xmax = x1;
    }
    else
    {
        xmin = x1;
        xmax = x0;
    }

    if (y0 < y1)
    {
        ymin = y0;
        ymax = y1;
    }
    else
    {
        ymin = y1;
        ymax = y0;
    }

    if (!inside)
    {
        std::swap(xmin, xmax);
        std::swap(ymin, ymax);
    }

    Polygon polygon1, polygon2;
    double x = 0, y = 0;
    unsigned code = 0;
    path.rewind(0);

    do
    {
        // Grab the next subpath and store it in polygon1
        polygon1.clear();
        do
        {
            if (code == agg::path_cmd_move_to)
            {
                polygon1.push_back(XY(x, y));
            }

            code = path.vertex(&x, &y);

            if (code == agg::path_cmd_stop)
            {
                break;
            }

            if (code != agg::path_cmd_move_to)
            {
                polygon1.push_back(XY(x, y));
            }
        }
        while ((code & agg::path_cmd_end_poly) != agg::path_cmd_end_poly);

        // The result of each step is fed into the next (note the
        // swapping of polygon1 and polygon2 at each step).
        clip_to_rect_one_step(polygon1, polygon2, clip_to_rect_filters::xlt(xmax));
        clip_to_rect_one_step(polygon2, polygon1, clip_to_rect_filters::xgt(xmin));
        clip_to_rect_one_step(polygon1, polygon2, clip_to_rect_filters::ylt(ymax));
        clip_to_rect_one_step(polygon2, polygon1, clip_to_rect_filters::ygt(ymin));

        // Empty polygons aren't very useful, so skip them
        if (polygon1.size())
        {
            results.push_back(polygon1);
        }
    }
    while (code != agg::path_cmd_stop);
}

Py::Object
_path_module::clip_path_to_rect(const Py::Tuple &args)
{
    args.verify_length(3);

    PathIterator path(args[0]);
    Py::Object bbox_obj = args[1];
    bool inside = Py::Boolean(args[2]);

    double x0, y0, x1, y1;
    if (!py_convert_bbox(bbox_obj.ptr(), x0, y0, x1, y1))
    {
        throw Py::TypeError("Argument 2 to clip_to_rect must be a Bbox object.");
    }

    std::vector<Polygon> results;
    typedef agg::conv_curve<PathIterator> curve_t;
    curve_t curve(path);

    ::clip_to_rect(curve, x0, y0, x1, y1, inside, results);

    npy_intp dims[2];
    dims[1] = 2;
    PyObject* py_results = PyList_New(results.size());
    if (!py_results)
    {
        throw Py::RuntimeError("Error creating results list");
    }

    try
    {
        for (std::vector<Polygon>::const_iterator p = results.begin(); p != results.end(); ++p)
        {
            size_t size = p->size();
            dims[0] = (npy_intp)size + 1;
            PyArrayObject* pyarray = (PyArrayObject*)PyArray_SimpleNew(2, dims, NPY_DOUBLE);
            if (pyarray == NULL)
            {
                throw Py::MemoryError("Could not allocate result array");
            }
            double* const data = (double*)PyArray_DATA(pyarray);
            for (size_t i = 0; i < size; ++i)
            {
                data[2*i]   = (*p)[i].x;
                data[2*i+1] = (*p)[i].y;
            }
            data[2*size]   = (*p)[0].x;
            data[2*size+1] = (*p)[0].y;

            if (PyList_SetItem(py_results, p - results.begin(), (PyObject *)pyarray) == -1)
            {
                throw Py::RuntimeError("Error creating results list");
            }
        }
    }
    catch (...)
    {
        Py_XDECREF(py_results);
        throw;
    }

    return Py::Object(py_results, true);
}

Py::Object
_path_module::affine_transform(const Py::Tuple& args)
{
    args.verify_length(2);

    Py::Object vertices_obj = args[0];
    Py::Object transform_obj = args[1];

    PyArrayObject* vertices = NULL;
    PyArrayObject* transform = NULL;
    PyArrayObject* result = NULL;

    try
    {
        vertices = (PyArrayObject*)PyArray_FromObject
                   (vertices_obj.ptr(), NPY_DOUBLE, 1, 2);
        if (!vertices ||
            (PyArray_NDIM(vertices) == 2 && PyArray_DIM(vertices, 0) != 0 &&
             PyArray_DIM(vertices, 1) != 2) ||
            (PyArray_NDIM(vertices) == 1 &&
             PyArray_DIM(vertices, 0) != 2 && PyArray_DIM(vertices, 0) != 0))
        {
            throw Py::ValueError("Invalid vertices array.");
        }

        transform = (PyArrayObject*) PyArray_FromObject
                    (transform_obj.ptr(), NPY_DOUBLE, 2, 2);
        if (!transform ||
            PyArray_DIM(transform, 0) != 3 ||
            PyArray_DIM(transform, 1) != 3)
        {
            throw Py::ValueError("Invalid transform.");
        }

        double a, b, c, d, e, f;
        {
            size_t stride0 = PyArray_STRIDE(transform, 0);
            size_t stride1 = PyArray_STRIDE(transform, 1);
            char* row0 = PyArray_BYTES(transform);
            char* row1 = row0 + stride0;

            a = *(double*)(row0);
            row0 += stride1;
            c = *(double*)(row0);
            row0 += stride1;
            e = *(double*)(row0);

            b = *(double*)(row1);
            row1 += stride1;
            d = *(double*)(row1);
            row1 += stride1;
            f = *(double*)(row1);
        }

        result = (PyArrayObject*)PyArray_SimpleNew
                 (PyArray_NDIM(vertices), PyArray_DIMS(vertices), NPY_DOUBLE);
        if (result == NULL)
        {
            throw Py::MemoryError("Could not allocate memory for path");
        }
        if (PyArray_NDIM(vertices) == 2)
        {
            size_t n = PyArray_DIM(vertices, 0);
            char* vertex_in = PyArray_BYTES(vertices);
            double* vertex_out = (double*)PyArray_DATA(result);
            size_t stride0 = PyArray_STRIDE(vertices, 0);
            size_t stride1 = PyArray_STRIDE(vertices, 1);
            double x;
            double y;
            volatile double t0;
	    volatile double t1;
	    volatile double t;

            for (size_t i = 0; i < n; ++i)
            {
                x = *(double*)(vertex_in);
                y = *(double*)(vertex_in + stride1);

		t0 = a * x;
		t1 = c * y;
                t = t0 + t1 + e;
                *(vertex_out++) = t;

		t0 = b * x;
		t1 = d * y;
                t = t0 + t1 + f;
                *(vertex_out++) = t;

                vertex_in += stride0;
            }
        }
        else if (PyArray_DIM(vertices, 0) != 0)
        {
            char* vertex_in = PyArray_BYTES(vertices);
            double* vertex_out = (double*)PyArray_DATA(result);
            size_t stride0 = PyArray_STRIDE(vertices, 0);
            double x;
            double y;
            x = *(double*)(vertex_in);
            y = *(double*)(vertex_in + stride0);
            *vertex_out++ = a * x + c * y + e;
            *vertex_out++ = b * x + d * y + f;
        }
    }
    catch (...)
    {
        Py_XDECREF(vertices);
        Py_XDECREF(transform);
        Py_XDECREF(result);
        throw;
    }

    Py_XDECREF(vertices);
    Py_XDECREF(transform);

    return Py::Object((PyObject*)result, true);
}

Py::Object
_path_module::count_bboxes_overlapping_bbox(const Py::Tuple& args)
{
    args.verify_length(2);

    Py::Object              bbox   = args[0];
    Py::SeqBase<Py::Object> bboxes = args[1];

    double ax0, ay0, ax1, ay1;
    double bx0, by0, bx1, by1;
    long count = 0;

    if (py_convert_bbox(bbox.ptr(), ax0, ay0, ax1, ay1))
    {
        if (ax1 < ax0)
        {
            std::swap(ax0, ax1);
        }
        if (ay1 < ay0)
        {
            std::swap(ay0, ay1);
        }

        size_t num_bboxes = bboxes.size();
        for (size_t i = 0; i < num_bboxes; ++i)
        {
            Py::Object bbox_b = bboxes[i];
            if (py_convert_bbox(bbox_b.ptr(), bx0, by0, bx1, by1))
            {
                if (bx1 < bx0)
                {
                    std::swap(bx0, bx1);
                }
                if (by1 < by0)
                {
                    std::swap(by0, by1);
                }
                if (!((bx1 <= ax0) ||
                      (by1 <= ay0) ||
                      (bx0 >= ax1) ||
                      (by0 >= ay1)))
                {
                    ++count;
                }
            }
            else
            {
                throw Py::ValueError("Non-bbox object in bboxes list");
            }
        }
    }
    else
    {
        throw Py::ValueError("First argument to count_bboxes_overlapping_bbox must be a Bbox object.");
    }

    return Py::Int(count);
}

inline bool
segments_intersect(const double& x1, const double& y1,
                   const double& x2, const double& y2,
                   const double& x3, const double& y3,
                   const double& x4, const double& y4)
{
    double den = ((y4 - y3) * (x2 - x1)) - ((x4 - x3) * (y2 - y1));
    if (den == 0.0)
    {
        return false;
    }

    double n1 = ((x4 - x3) * (y1 - y3)) - ((y4 - y3) * (x1 - x3));
    double n2 = ((x2 - x1) * (y1 - y3)) - ((y2 - y1) * (x1 - x3));

    double u1 = n1 / den;
    double u2 = n2 / den;

    return (u1 >= 0.0 && u1 <= 1.0 &&
            u2 >= 0.0 && u2 <= 1.0);
}

bool
path_intersects_path(PathIterator& p1, PathIterator& p2)
{
    typedef PathNanRemover<PathIterator> no_nans_t;
    typedef agg::conv_curve<no_nans_t> curve_t;

    if (p1.total_vertices() < 2 || p2.total_vertices() < 2)
    {
        return false;
    }

    no_nans_t n1(p1, true, p1.has_curves());
    no_nans_t n2(p2, true, p2.has_curves());

    curve_t c1(n1);
    curve_t c2(n2);

    double x11, y11, x12, y12;
    double x21, y21, x22, y22;

    c1.vertex(&x11, &y11);
    while (c1.vertex(&x12, &y12) != agg::path_cmd_stop)
    {
        c2.rewind(0);
        c2.vertex(&x21, &y21);
        while (c2.vertex(&x22, &y22) != agg::path_cmd_stop)
        {
            if (segments_intersect(x11, y11, x12, y12, x21, y21, x22, y22))
            {
                return true;
            }
            x21 = x22;
            y21 = y22;
        }
        x11 = x12;
        y11 = y12;
    }

    return false;
}

Py::Object
_path_module::path_intersects_path(const Py::Tuple& args)
{
    args.verify_length(2, 3);

    PathIterator p1(args[0]);
    PathIterator p2(args[1]);
    bool filled = false;

    if (args.size() == 3)
    {
        filled = args[2].isTrue();
    }

    if (!filled)
    {
        return Py::Int(::path_intersects_path(p1, p2));
    }
    else
    {
        return Py::Int(::path_intersects_path(p1, p2)
                       || ::path_in_path(p1, agg::trans_affine(), p2, agg::trans_affine())
                       || ::path_in_path(p2, agg::trans_affine(), p1, agg::trans_affine()));
    }
}

void
_add_polygon(Py::List& polygons, const std::vector<double>& polygon)
{
    if (polygon.size() == 0)
    {
        return;
    }
    npy_intp polygon_dims[] = { static_cast<npy_intp>(polygon.size() / 2), 2, 0 };
    PyArrayObject* polygon_array = NULL;
    polygon_array = (PyArrayObject*)PyArray_SimpleNew
                    (2, polygon_dims, NPY_DOUBLE);
    if (!polygon_array)
    {
        throw Py::MemoryError("Error creating polygon array");
    }
    double* polygon_data = (double*)PyArray_DATA(polygon_array);
    memcpy(polygon_data, &polygon[0], polygon.size() * sizeof(double));
    polygons.append(Py::Object((PyObject*)polygon_array, true));
}

Py::Object
_path_module::convert_path_to_polygons(const Py::Tuple& args)
{
    typedef agg::conv_transform<PathIterator>  transformed_path_t;
    typedef PathNanRemover<transformed_path_t> nan_removal_t;
    typedef PathClipper<nan_removal_t>         clipped_t;
    typedef PathSimplifier<clipped_t>          simplify_t;
    typedef agg::conv_curve<simplify_t>        curve_t;

    typedef std::vector<double> vertices_t;

    args.verify_length(4);

    PathIterator path(args[0]);
    agg::trans_affine trans = py_to_agg_transformation_matrix(args[1].ptr(), false);
    double width = Py::Float(args[2]);
    double height = Py::Float(args[3]);

    bool do_clip = width != 0.0 && height != 0.0;

    bool simplify = path.should_simplify();

    transformed_path_t tpath(path, trans);
    nan_removal_t      nan_removed(tpath, true, path.has_curves());
    clipped_t          clipped(nan_removed, do_clip, width, height);
    simplify_t         simplified(clipped, simplify, path.simplify_threshold());
    curve_t            curve(simplified);

    Py::List polygons;
    vertices_t polygon;
    double x, y;
    unsigned code;

    polygon.reserve(path.total_vertices() * 2);

    while ((code = curve.vertex(&x, &y)) != agg::path_cmd_stop)
    {
        if ((code & agg::path_cmd_end_poly) == agg::path_cmd_end_poly)
        {
            if (polygon.size() >= 2)
            {
                polygon.push_back(polygon[0]);
                polygon.push_back(polygon[1]);
                _add_polygon(polygons, polygon);
            }
            polygon.clear();
        }
        else
        {
            if (code == agg::path_cmd_move_to)
            {
                _add_polygon(polygons, polygon);
                polygon.clear();
            }
            polygon.push_back(x);
            polygon.push_back(y);
        }
    }

    _add_polygon(polygons, polygon);

    return polygons;
}

template<class VertexSource>
void
__cleanup_path(VertexSource& source,
               std::vector<double>& vertices,
               std::vector<npy_uint8>& codes)
{
    unsigned code;
    double x, y;
    do
    {
        code = source.vertex(&x, &y);
        vertices.push_back(x);
        vertices.push_back(y);
        codes.push_back((npy_uint8)code);
    }
    while (code != agg::path_cmd_stop);
}

void
_cleanup_path(PathIterator& path, const agg::trans_affine& trans,
              bool remove_nans, bool do_clip,
              const agg::rect_base<double>& rect,
              e_snap_mode snap_mode, double stroke_width,
              bool do_simplify, bool return_curves,
              double sketch_scale, double sketch_length,
              double sketch_randomness,
              std::vector<double>& vertices,
              std::vector<npy_uint8>& codes)
{
    typedef agg::conv_transform<PathIterator>  transformed_path_t;
    typedef PathNanRemover<transformed_path_t> nan_removal_t;
    typedef PathClipper<nan_removal_t>         clipped_t;
    typedef PathSnapper<clipped_t>             snapped_t;
    typedef PathSimplifier<snapped_t>          simplify_t;
    typedef agg::conv_curve<simplify_t>        curve_t;
    typedef Sketch<curve_t>                    sketch_t;

    transformed_path_t tpath(path, trans);
    nan_removal_t      nan_removed(tpath, remove_nans, path.has_curves());
    clipped_t          clipped(nan_removed, do_clip, rect);
    snapped_t          snapped(clipped, snap_mode, path.total_vertices(), stroke_width);
    simplify_t         simplified(snapped, do_simplify, path.simplify_threshold());

    vertices.reserve(path.total_vertices() * 2);
    codes.reserve(path.total_vertices());

    if (return_curves && sketch_scale == 0.0)
    {
        __cleanup_path(simplified, vertices, codes);
    }
    else
    {
        curve_t curve(simplified);
        sketch_t sketch(curve, sketch_scale, sketch_length, sketch_randomness);
        __cleanup_path(sketch, vertices, codes);
    }
}

Py::Object
_path_module::cleanup_path(const Py::Tuple& args)
{
    args.verify_length(9);

    PathIterator path(args[0]);
    agg::trans_affine trans = py_to_agg_transformation_matrix(args[1].ptr(), false);
    bool remove_nans = args[2].isTrue();

    Py::Object clip_obj = args[3];
    bool do_clip;
    agg::rect_base<double> clip_rect;
    if (clip_obj.isNone())
    {
        do_clip = false;
    }
    else
    {
        double x1, y1, x2, y2;
        Py::Tuple clip_tuple(clip_obj);
        x1 = Py::Float(clip_tuple[0]);
        y1 = Py::Float(clip_tuple[1]);
        x2 = Py::Float(clip_tuple[2]);
        y2 = Py::Float(clip_tuple[3]);
        clip_rect.init(x1, y1, x2, y2);
        do_clip = true;
    }

    Py::Object snap_obj = args[4];
    e_snap_mode snap_mode;
    if (snap_obj.isNone())
    {
        snap_mode = SNAP_AUTO;
    }
    else if (snap_obj.isTrue())
    {
        snap_mode = SNAP_TRUE;
    }
    else
    {
        snap_mode = SNAP_FALSE;
    }

    double stroke_width = Py::Float(args[5]);

    bool simplify;
    Py::Object simplify_obj = args[6];
    if (simplify_obj.isNone())
    {
        simplify = path.should_simplify();
    }
    else
    {
        simplify = simplify_obj.isTrue();
    }

    bool return_curves = args[7].isTrue();

    Py::Object sketch_params = args[8];
    double sketch_scale = 0.0;
    double sketch_length = 0.0;
    double sketch_randomness = 0.0;
    if (sketch_params.ptr() != Py_None) {
        Py::Tuple sketch(sketch_params);
        sketch_scale = Py::Float(sketch[0]);
        sketch_length = Py::Float(sketch[1]);
        sketch_randomness = Py::Float(sketch[2]);
    }

    std::vector<double> vertices;
    std::vector<npy_uint8> codes;

    _cleanup_path(path, trans, remove_nans, do_clip, clip_rect, snap_mode,
                  stroke_width, simplify, return_curves, sketch_scale,
                  sketch_length, sketch_randomness, vertices, codes);

    npy_intp length = codes.size();
    npy_intp dims[] = { length, 2, 0 };

    PyArrayObject* vertices_obj = NULL;
    PyArrayObject* codes_obj = NULL;
    Py::Tuple result(2);
    try
    {
        vertices_obj = (PyArrayObject*)PyArray_SimpleNew
                       (2, dims, NPY_DOUBLE);
        if (vertices_obj == NULL)
        {
            throw Py::MemoryError("Could not allocate result array");
        }

        codes_obj = (PyArrayObject*)PyArray_SimpleNew
                    (1, dims, NPY_UINT8);
        if (codes_obj == NULL)
        {
            throw Py::MemoryError("Could not allocate result array");
        }

        memcpy(PyArray_DATA(vertices_obj), &vertices[0], sizeof(double) * 2 * length);
        memcpy(PyArray_DATA(codes_obj), &codes[0], sizeof(npy_uint8) * length);

        result[0] = Py::Object((PyObject*)vertices_obj, true);
        result[1] = Py::Object((PyObject*)codes_obj, true);
    }
    catch (...)
    {
        Py_XDECREF(vertices_obj);
        Py_XDECREF(codes_obj);
        throw;
    }

    return result;
}

Py::Object
_path_module::convert_to_svg(const Py::Tuple& args)
{
    args.verify_length(5);

    PathIterator path(args[0]);
    agg::trans_affine trans = py_to_agg_transformation_matrix(args[1].ptr(), false);

    Py::Object clip_obj = args[2];
    bool do_clip;
    agg::rect_base<double> clip_rect(0, 0, 0, 0);
    if (clip_obj.isNone() || !clip_obj.isTrue())
    {
        do_clip = false;
    }
    else
    {
        double x1, y1, x2, y2;
        Py::Tuple clip_tuple(clip_obj);
        x1 = Py::Float(clip_tuple[0]);
        y1 = Py::Float(clip_tuple[1]);
        x2 = Py::Float(clip_tuple[2]);
        y2 = Py::Float(clip_tuple[3]);
        clip_rect.init(x1, y1, x2, y2);
        do_clip = true;
    }

    bool simplify;
    Py::Object simplify_obj = args[3];
    if (simplify_obj.isNone())
    {
        simplify = path.should_simplify();
    }
    else
    {
        simplify = simplify_obj.isTrue();
    }

    int precision = Py::Int(args[4]);

    #if PY_VERSION_HEX < 0x02070000
    char format[64];
    snprintf(format, 64, "%s.%dg", "%", precision);
    #endif

    typedef agg::conv_transform<PathIterator>  transformed_path_t;
    typedef PathNanRemover<transformed_path_t> nan_removal_t;
    typedef PathClipper<nan_removal_t>         clipped_t;
    typedef PathSimplifier<clipped_t>          simplify_t;

    transformed_path_t tpath(path, trans);
    nan_removal_t      nan_removed(tpath, true, path.has_curves());
    clipped_t          clipped(nan_removed, do_clip, clip_rect);
    simplify_t         simplified(clipped, simplify, path.simplify_threshold());

    size_t buffersize = path.total_vertices() * (precision + 5) * 4;
    char* buffer = (char *)malloc(buffersize);
    char* p = buffer;

    const char codes[] = {'M', 'L', 'Q', 'C'};
    const int  waits[] = {  1,   1,   2,   3};

    int wait = 0;
    unsigned code;
    double x = 0, y = 0;
    while ((code = simplified.vertex(&x, &y)) != agg::path_cmd_stop)
    {
        if (wait == 0)
        {
            *p++ = '\n';

            if (code == 0x4f)
            {
                *p++ = 'z';
                *p++ = '\n';
                continue;
            }

            *p++ = codes[code-1];
            wait = waits[code-1];
        }
        else
        {
            *p++ = ' ';
        }

        #if PY_VERSION_HEX >= 0x02070000
        char* str;
        str = PyOS_double_to_string(x, 'g', precision, 0, NULL);
        p += snprintf(p, buffersize - (p - buffer), "%s", str);
        PyMem_Free(str);
        *p++ = ' ';
        str = PyOS_double_to_string(y, 'g', precision, 0, NULL);
        p += snprintf(p, buffersize - (p - buffer), "%s", str);
        PyMem_Free(str);
        #else
        char str[64];
        PyOS_ascii_formatd(str, 64, format, x);
        p += snprintf(p, buffersize - (p - buffer), "%s", str);
        *p++ = ' ';
        PyOS_ascii_formatd(str, 64, format, y);
        p += snprintf(p, buffersize - (p - buffer), "%s", str);
        #endif

        --wait;
    }

    #if PY3K
    PyObject* result = PyUnicode_FromStringAndSize(buffer, p - buffer);
    #else
    PyObject* result = PyString_FromStringAndSize(buffer, p - buffer);
    #endif
    free(buffer);

    return Py::Object(result, true);
}

PyMODINIT_FUNC
#if PY3K
PyInit__path(void)
#else
init_path(void)
#endif
{
    static _path_module* _path = NULL;
    _path = new _path_module;

    import_array();

    #if PY3K
    return _path->module().ptr();
    #endif
}<|MERGE_RESOLUTION|>--- conflicted
+++ resolved
@@ -773,16 +773,13 @@
     Py::List result;
 
     size_t Npaths      = paths.length();
-<<<<<<< HEAD
 
     if (Npaths == 0) {
         return result;
     }
 
-    size_t Noffsets    = offsets->dimensions[0];
-=======
     size_t Noffsets    = PyArray_DIM(offsets, 0);
->>>>>>> b279c150
+
     size_t N           = std::max(Npaths, Noffsets);
     size_t Ntransforms = std::min(transforms_obj.length(), N);
     size_t i;
