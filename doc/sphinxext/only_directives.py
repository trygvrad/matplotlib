#
# A pair of directives for inserting content that will only appear in
# either html or latex.
#

from docutils.nodes import Body, Element
from docutils.parsers.rst import directives

class only_base(Body, Element):
    def dont_traverse(self, *args, **kwargs):
        return []

class html_only(only_base):
    pass

class latex_only(only_base):
    pass

def run(content, node_class, state, content_offset):
    text = '\n'.join(content)
    node = node_class(text)
    state.nested_parse(content, content_offset, node)
    return [node]

def html_only_directive(name, arguments, options, content, lineno,
                        content_offset, block_text, state, state_machine):
    return run(content, html_only, state, content_offset)

def latex_only_directive(name, arguments, options, content, lineno,
                         content_offset, block_text, state, state_machine):
    return run(content, latex_only, state, content_offset)

def builder_inited(app):
    if app.builder.name == 'html':
        latex_only.traverse = only_base.dont_traverse
    else:
        html_only.traverse = only_base.dont_traverse

def setup(app):
<<<<<<< HEAD
=======
    app.add_directive('htmlonly', html_only_directive, True, (0, 0, 0))
    app.add_directive('latexonly', latex_only_directive, True, (0, 0, 0))
    app.add_node(html_only)
    app.add_node(latex_only)

    # This will *really* never see the light of day As it turns out,
    # this results in "broken" image nodes since they never get
    # processed, so best not to do this.
    # app.connect('builder-inited', builder_inited)

>>>>>>> b4725162
    # Add visit/depart methods to HTML-Translator:
    def visit_perform(self, node):
        pass
    def depart_perform(self, node):
        pass
    def visit_ignore(self, node):
        node.children = []
    def depart_ignore(self, node):
        node.children = []

    app.add_node(html_only, html=(visit_perform, depart_perform))
    app.add_node(html_only, latex=(visit_ignore, depart_ignore))
    app.add_node(latex_only, latex=(visit_perform, depart_perform))
    app.add_node(latex_only, html=(visit_ignore, depart_ignore))<|MERGE_RESOLUTION|>--- conflicted
+++ resolved
@@ -37,8 +37,6 @@
         html_only.traverse = only_base.dont_traverse
 
 def setup(app):
-<<<<<<< HEAD
-=======
     app.add_directive('htmlonly', html_only_directive, True, (0, 0, 0))
     app.add_directive('latexonly', latex_only_directive, True, (0, 0, 0))
     app.add_node(html_only)
@@ -49,7 +47,6 @@
     # processed, so best not to do this.
     # app.connect('builder-inited', builder_inited)
 
->>>>>>> b4725162
     # Add visit/depart methods to HTML-Translator:
     def visit_perform(self, node):
         pass
