import uuid
import weakref
from contextlib import contextmanager
import logging
import math
import os.path
import pathlib
import sys
import tkinter as tk
import tkinter.filedialog
import tkinter.font
import tkinter.messagebox
from tkinter.simpledialog import SimpleDialog

import numpy as np
from PIL import Image, ImageTk

import matplotlib as mpl
from matplotlib import _api, backend_tools, cbook, _c_internal_utils
from matplotlib.backend_bases import (
    _Backend, FigureCanvasBase, FigureManagerBase, NavigationToolbar2,
    TimerBase, ToolContainerBase, cursors, _Mode, MouseButton,
    CloseEvent, KeyEvent, LocationEvent, MouseEvent, ResizeEvent)
from matplotlib._pylab_helpers import Gcf

try:
    from . import _tkagg
    from ._tkagg import TK_PHOTO_COMPOSITE_OVERLAY, TK_PHOTO_COMPOSITE_SET
except ImportError as e:
    # catch incompatibility of python-build-standalone with Tk
    cause1 = getattr(e, '__cause__', None)
    cause2 = getattr(cause1, '__cause__', None)
    if (isinstance(cause1, ImportError) and
<<<<<<< HEAD
        isinstance(cause2, AttributeError) and
        "'_tkinter' has no attribute '__file__'" in str(cause2)):
=======
            isinstance(cause2, AttributeError) and
            "'_tkinter' has no attribute '__file__'" in str(cause2)):
>>>>>>> 22c649b6

        is_uv_python = "/uv/python" in (os.path.realpath(sys.executable))
        if is_uv_python:
            raise ImportError(
                "Failed to import tkagg backend. You appear to be using an outdated "
                "version of uv's managed Python distribution which is not compatible "
                "with Tk. Please upgrade to the latest uv version, then update "
                "Python with: `uv python upgrade --reinstall`"
                ) from e
        else:
            raise ImportError(
                "Failed to import tkagg backend. This is likely caused by using a "
                "Python executable based on python-build-standalone, which is not "
                "compatible with Tk. Recent versions of python-build-standalone "
                "should be compatible with Tk. Please update your python version "
                "or select another backend."
                ) from e
    else:
        raise


_log = logging.getLogger(__name__)
cursord = {
    cursors.MOVE: "fleur",
    cursors.HAND: "hand2",
    cursors.POINTER: "arrow",
    cursors.SELECT_REGION: "crosshair",
    cursors.WAIT: "watch",
    cursors.RESIZE_HORIZONTAL: "sb_h_double_arrow",
    cursors.RESIZE_VERTICAL: "sb_v_double_arrow",
}


@contextmanager
def _restore_foreground_window_at_end():
    foreground = _c_internal_utils.Win32_GetForegroundWindow()
    try:
        yield
    finally:
        if foreground and mpl.rcParams['tk.window_focus']:
            _c_internal_utils.Win32_SetForegroundWindow(foreground)


_blit_args = {}
# Initialize to a non-empty string that is not a Tcl command
_blit_tcl_name = "mpl_blit_" + uuid.uuid4().hex


def _blit(argsid):
    """
    Thin wrapper to blit called via tkapp.call.

    *argsid* is a unique string identifier to fetch the correct arguments from
    the ``_blit_args`` dict, since arguments cannot be passed directly.
    """
    photoimage, data, offsets, bbox, comp_rule = _blit_args.pop(argsid)
    if not photoimage.tk.call("info", "commands", photoimage):
        return
    _tkagg.blit(photoimage.tk.interpaddr(), str(photoimage), data, comp_rule, offsets,
                bbox)


def blit(photoimage, aggimage, offsets, bbox=None):
    """
    Blit *aggimage* to *photoimage*.

    *offsets* is a tuple describing how to fill the ``offset`` field of the
    ``Tk_PhotoImageBlock`` struct: it should be (0, 1, 2, 3) for RGBA8888 data,
    (2, 1, 0, 3) for little-endian ARBG32 (i.e. GBRA8888) data and (1, 2, 3, 0)
    for big-endian ARGB32 (i.e. ARGB8888) data.

    If *bbox* is passed, it defines the region that gets blitted. That region
    will be composed with the previous data according to the alpha channel.
    Blitting will be clipped to pixels inside the canvas, including silently
    doing nothing if the *bbox* region is entirely outside the canvas.

    Tcl events must be dispatched to trigger a blit from a non-Tcl thread.
    """
    data = np.asarray(aggimage)
    height, width = data.shape[:2]
    if bbox is not None:
        (x1, y1), (x2, y2) = bbox.__array__()
        x1 = max(math.floor(x1), 0)
        x2 = min(math.ceil(x2), width)
        y1 = max(math.floor(y1), 0)
        y2 = min(math.ceil(y2), height)
        if (x1 > x2) or (y1 > y2):
            return
        bboxptr = (x1, x2, y1, y2)
        comp_rule = TK_PHOTO_COMPOSITE_OVERLAY
    else:
        bboxptr = (0, width, 0, height)
        comp_rule = TK_PHOTO_COMPOSITE_SET

    # NOTE: _tkagg.blit is thread unsafe and will crash the process if called
    # from a thread (GH#13293). Instead of blanking and blitting here,
    # use tkapp.call to post a cross-thread event if this function is called
    # from a non-Tcl thread.

    # tkapp.call coerces all arguments to strings, so to avoid string parsing
    # within _blit, pack up the arguments into a global data structure.
    args = photoimage, data, offsets, bboxptr, comp_rule
    # Need a unique key to avoid thread races.
    # Again, make the key a string to avoid string parsing in _blit.
    argsid = str(id(args))
    _blit_args[argsid] = args

    try:
        photoimage.tk.call(_blit_tcl_name, argsid)
    except tk.TclError as e:
        if "invalid command name" not in str(e):
            raise
        photoimage.tk.createcommand(_blit_tcl_name, _blit)
        photoimage.tk.call(_blit_tcl_name, argsid)


class TimerTk(TimerBase):
    """Subclass of `backend_bases.TimerBase` using Tk timer events."""

    def __init__(self, parent, *args, **kwargs):
        self._timer = None
        super().__init__(*args, **kwargs)
        self.parent = parent

    def _timer_start(self):
        self._timer_stop()
        self._timer = self.parent.after(self._interval, self._on_timer)

    def _timer_stop(self):
        if self._timer is not None:
            self.parent.after_cancel(self._timer)
        self._timer = None

    def _on_timer(self):
        super()._on_timer()
        # Tk after() is only a single shot, so we need to add code here to
        # reset the timer if we're not operating in single shot mode.  However,
        # if _timer is None, this means that _timer_stop has been called; so
        # don't recreate the timer in that case.
        if not self._single and self._timer:
            if self._interval > 0:
                self._timer = self.parent.after(self._interval, self._on_timer)
            else:
                # Edge case: Tcl after 0 *prepends* events to the queue
                # so a 0 interval does not allow any other events to run.
                # This incantation is cancellable and runs as fast as possible
                # while also allowing events and drawing every frame. GH#18236
                self._timer = self.parent.after_idle(
                    lambda: self.parent.after(self._interval, self._on_timer)
                )
        else:
            self._timer = None


class FigureCanvasTk(FigureCanvasBase):
    required_interactive_framework = "tk"
    manager_class = _api.classproperty(lambda cls: FigureManagerTk)

    def __init__(self, figure=None, master=None):
        super().__init__(figure)
        self._idle_draw_id = None
        self._event_loop_id = None
        w, h = self.get_width_height(physical=True)
        self._tkcanvas = tk.Canvas(
            master=master, background="white",
            width=w, height=h, borderwidth=0, highlightthickness=0)
        self._tkphoto = tk.PhotoImage(
            master=self._tkcanvas, width=w, height=h)
        self._tkcanvas_image_region = self._tkcanvas.create_image(
            w//2, h//2, image=self._tkphoto)
        self._tkcanvas.bind("<Configure>", self.resize)
        self._tkcanvas.bind("<Map>", self._update_device_pixel_ratio)
        self._tkcanvas.bind("<Key>", self.key_press)
        self._tkcanvas.bind("<Motion>", self.motion_notify_event)
        self._tkcanvas.bind("<Enter>", self.enter_notify_event)
        self._tkcanvas.bind("<Leave>", self.leave_notify_event)
        self._tkcanvas.bind("<KeyRelease>", self.key_release)
        for name in ["<Button-1>", "<Button-2>", "<Button-3>"]:
            self._tkcanvas.bind(name, self.button_press_event)
        for name in [
                "<Double-Button-1>", "<Double-Button-2>", "<Double-Button-3>"]:
            self._tkcanvas.bind(name, self.button_dblclick_event)
        for name in [
                "<ButtonRelease-1>", "<ButtonRelease-2>", "<ButtonRelease-3>"]:
            self._tkcanvas.bind(name, self.button_release_event)

        # Mouse wheel on Linux generates button 4/5 events
        for name in "<Button-4>", "<Button-5>":
            self._tkcanvas.bind(name, self.scroll_event)
        # Mouse wheel for windows goes to the window with the focus.
        # Since the canvas won't usually have the focus, bind the
        # event to the window containing the canvas instead.
        # See https://wiki.tcl-lang.org/3893 (mousewheel) for details
        root = self._tkcanvas.winfo_toplevel()

        # Prevent long-lived references via tkinter callback structure GH-24820
        weakself = weakref.ref(self)
        weakroot = weakref.ref(root)

        def scroll_event_windows(event):
            self = weakself()
            if self is None:
                root = weakroot()
                if root is not None:
                    root.unbind("<MouseWheel>", scroll_event_windows_id)
                return
            return self.scroll_event_windows(event)
        scroll_event_windows_id = root.bind("<MouseWheel>", scroll_event_windows, "+")

        # Can't get destroy events by binding to _tkcanvas. Therefore, bind
        # to the window and filter.
        def filter_destroy(event):
            self = weakself()
            if self is None:
                root = weakroot()
                if root is not None:
                    root.unbind("<Destroy>", filter_destroy_id)
                return
            if event.widget is self._tkcanvas:
                CloseEvent("close_event", self)._process()
        filter_destroy_id = root.bind("<Destroy>", filter_destroy, "+")

        self._tkcanvas.focus_set()

        self._rubberband_rect_black = None
        self._rubberband_rect_white = None

    def _update_device_pixel_ratio(self, event=None):
        ratio = None
        if sys.platform == 'win32':
            # Tk gives scaling with respect to 72 DPI, but Windows screens are
            # scaled vs 96 dpi, and pixel ratio settings are given in whole
            # percentages, so round to 2 digits.
            ratio = round(self._tkcanvas.tk.call('tk', 'scaling') / (96 / 72), 2)
        elif sys.platform == "linux":
            ratio = self._tkcanvas.winfo_fpixels('1i') / 96
        if ratio is not None and self._set_device_pixel_ratio(ratio):
            # The easiest way to resize the canvas is to resize the canvas
            # widget itself, since we implement all the logic for resizing the
            # canvas backing store on that event.
            w, h = self.get_width_height(physical=True)
            self._tkcanvas.configure(width=w, height=h)

    def resize(self, event):
        width, height = event.width, event.height

        # compute desired figure size in inches
        dpival = self.figure.dpi
        winch = width / dpival
        hinch = height / dpival
        self.figure.set_size_inches(winch, hinch, forward=False)

        self._tkcanvas.delete(self._tkcanvas_image_region)
        self._tkphoto.configure(width=int(width), height=int(height))
        self._tkcanvas_image_region = self._tkcanvas.create_image(
            int(width / 2), int(height / 2), image=self._tkphoto)
        ResizeEvent("resize_event", self)._process()
        self.draw_idle()

    def draw_idle(self):
        # docstring inherited
        if self._idle_draw_id:
            return

        def idle_draw(*args):
            try:
                self.draw()
            finally:
                self._idle_draw_id = None

        self._idle_draw_id = self._tkcanvas.after_idle(idle_draw)

    def get_tk_widget(self):
        """
        Return the Tk widget used to implement FigureCanvasTkAgg.

        Although the initial implementation uses a Tk canvas,  this routine
        is intended to hide that fact.
        """
        return self._tkcanvas

    def _event_mpl_coords(self, event):
        # calling canvasx/canvasy allows taking scrollbars into account (i.e.
        # the top of the widget may have been scrolled out of view).
        return (self._tkcanvas.canvasx(event.x),
                # flipy so y=0 is bottom of canvas
                self.figure.bbox.height - self._tkcanvas.canvasy(event.y))

    def motion_notify_event(self, event):
        MouseEvent("motion_notify_event", self,
                   *self._event_mpl_coords(event),
                   buttons=self._mpl_buttons(event),
                   modifiers=self._mpl_modifiers(event),
                   guiEvent=event)._process()

    def enter_notify_event(self, event):
        LocationEvent("figure_enter_event", self,
                      *self._event_mpl_coords(event),
                      modifiers=self._mpl_modifiers(event),
                      guiEvent=event)._process()

    def leave_notify_event(self, event):
        LocationEvent("figure_leave_event", self,
                      *self._event_mpl_coords(event),
                      modifiers=self._mpl_modifiers(event),
                      guiEvent=event)._process()

    def button_press_event(self, event, dblclick=False):
        # set focus to the canvas so that it can receive keyboard events
        self._tkcanvas.focus_set()

        num = getattr(event, 'num', None)
        if sys.platform == 'darwin':  # 2 and 3 are reversed.
            num = {2: 3, 3: 2}.get(num, num)
        MouseEvent("button_press_event", self,
                   *self._event_mpl_coords(event), num, dblclick=dblclick,
                   modifiers=self._mpl_modifiers(event),
                   guiEvent=event)._process()

    def button_dblclick_event(self, event):
        self.button_press_event(event, dblclick=True)

    def button_release_event(self, event):
        num = getattr(event, 'num', None)
        if sys.platform == 'darwin':  # 2 and 3 are reversed.
            num = {2: 3, 3: 2}.get(num, num)
        MouseEvent("button_release_event", self,
                   *self._event_mpl_coords(event), num,
                   modifiers=self._mpl_modifiers(event),
                   guiEvent=event)._process()

    def scroll_event(self, event):
        num = getattr(event, 'num', None)
        step = 1 if num == 4 else -1 if num == 5 else 0
        MouseEvent("scroll_event", self,
                   *self._event_mpl_coords(event), step=step,
                   modifiers=self._mpl_modifiers(event),
                   guiEvent=event)._process()

    def scroll_event_windows(self, event):
        """MouseWheel event processor"""
        # need to find the window that contains the mouse
        w = event.widget.winfo_containing(event.x_root, event.y_root)
        if w != self._tkcanvas:
            return
        x = self._tkcanvas.canvasx(event.x_root - w.winfo_rootx())
        y = (self.figure.bbox.height
             - self._tkcanvas.canvasy(event.y_root - w.winfo_rooty()))
        step = event.delta / 120
        MouseEvent("scroll_event", self,
                   x, y, step=step, modifiers=self._mpl_modifiers(event),
                   guiEvent=event)._process()

    @staticmethod
    def _mpl_buttons(event):  # See _mpl_modifiers.
        # NOTE: This fails to report multiclicks on macOS; only one button is
        # reported (multiclicks work correctly on Linux & Windows).
        modifiers = [
            # macOS appears to swap right and middle (look for "Swap buttons
            # 2/3" in tk/macosx/tkMacOSXMouseEvent.c).
            (MouseButton.LEFT, 1 << 8),
            (MouseButton.RIGHT, 1 << 9),
            (MouseButton.MIDDLE, 1 << 10),
            (MouseButton.BACK, 1 << 11),
            (MouseButton.FORWARD, 1 << 12),
        ] if sys.platform == "darwin" else [
            (MouseButton.LEFT, 1 << 8),
            (MouseButton.MIDDLE, 1 << 9),
            (MouseButton.RIGHT, 1 << 10),
            (MouseButton.BACK, 1 << 11),
            (MouseButton.FORWARD, 1 << 12),
        ]
        # State *before* press/release.
        return [name for name, mask in modifiers if event.state & mask]

    @staticmethod
    def _mpl_modifiers(event, *, exclude=None):
        # Add modifier keys to the key string. Bit values are inferred from
        # the implementation of tkinter.Event.__repr__ (1, 2, 4, 8, ... =
        # Shift, Lock, Control, Mod1, ..., Mod5, Button1, ..., Button5)
        # In general, the modifier key is excluded from the modifier flag,
        # however this is not the case on "darwin", so double check that
        # we aren't adding repeat modifier flags to a modifier key.
        modifiers = [
            ("ctrl", 1 << 2, "control"),
            ("alt", 1 << 17, "alt"),
            ("shift", 1 << 0, "shift"),
        ] if sys.platform == "win32" else [
            ("ctrl", 1 << 2, "control"),
            ("alt", 1 << 4, "alt"),
            ("shift", 1 << 0, "shift"),
            ("cmd", 1 << 3, "cmd"),
        ] if sys.platform == "darwin" else [
            ("ctrl", 1 << 2, "control"),
            ("alt", 1 << 3, "alt"),
            ("shift", 1 << 0, "shift"),
            ("super", 1 << 6, "super"),
        ]
        return [name for name, mask, key in modifiers
                if event.state & mask and exclude != key]

    def _get_key(self, event):
        unikey = event.char
        key = cbook._unikey_or_keysym_to_mplkey(unikey, event.keysym)
        if key is not None:
            mods = self._mpl_modifiers(event, exclude=key)
            # shift is not added to the keys as this is already accounted for.
            if "shift" in mods and unikey:
                mods.remove("shift")
            return "+".join([*mods, key])

    def key_press(self, event):
        KeyEvent("key_press_event", self,
                 self._get_key(event), *self._event_mpl_coords(event),
                 guiEvent=event)._process()

    def key_release(self, event):
        KeyEvent("key_release_event", self,
                 self._get_key(event), *self._event_mpl_coords(event),
                 guiEvent=event)._process()

    def new_timer(self, *args, **kwargs):
        # docstring inherited
        return TimerTk(self._tkcanvas, *args, **kwargs)

    def flush_events(self):
        # docstring inherited
        self._tkcanvas.update()

    def start_event_loop(self, timeout=0):
        # docstring inherited
        if timeout > 0:
            milliseconds = int(1000 * timeout)
            if milliseconds > 0:
                self._event_loop_id = self._tkcanvas.after(
                    milliseconds, self.stop_event_loop)
            else:
                self._event_loop_id = self._tkcanvas.after_idle(
                    self.stop_event_loop)
        self._tkcanvas.mainloop()

    def stop_event_loop(self):
        # docstring inherited
        if self._event_loop_id:
            self._tkcanvas.after_cancel(self._event_loop_id)
            self._event_loop_id = None
        self._tkcanvas.quit()

    def set_cursor(self, cursor):
        try:
            self._tkcanvas.configure(cursor=cursord[cursor])
        except tkinter.TclError:
            pass


class FigureManagerTk(FigureManagerBase):
    """
    Attributes
    ----------
    canvas : `FigureCanvas`
        The FigureCanvas instance
    num : int or str
        The Figure number
    toolbar : tk.Toolbar
        The tk.Toolbar
    window : tk.Window
        The tk.Window
    """

    _owns_mainloop = False

    def __init__(self, canvas, num, window):
        self.window = window
        super().__init__(canvas, num)
        self.window.withdraw()
        # packing toolbar first, because if space is getting low, last packed
        # widget is getting shrunk first (-> the canvas)
        self.canvas._tkcanvas.pack(side=tk.TOP, fill=tk.BOTH, expand=1)

        # If the window has per-monitor DPI awareness, then setup a Tk variable
        # to store the DPI, which will be updated by the C code, and the trace
        # will handle it on the Python side.
        window_frame = int(window.wm_frame(), 16)
        self._window_dpi = tk.IntVar(master=window, value=96,
                                     name=f'window_dpi{window_frame}')
        self._window_dpi_cbname = ''
        if _tkagg.enable_dpi_awareness(window_frame, window.tk.interpaddr()):
            self._window_dpi_cbname = self._window_dpi.trace_add(
                'write', self._update_window_dpi)

        self._shown = False

    @classmethod
    def create_with_canvas(cls, canvas_class, figure, num):
        # docstring inherited
        with _restore_foreground_window_at_end():
            if cbook._get_running_interactive_framework() is None:
                cbook._setup_new_guiapp()
                _c_internal_utils.Win32_SetProcessDpiAwareness_max()
            window = tk.Tk(className="matplotlib")
            window.withdraw()

            # Put a Matplotlib icon on the window rather than the default tk
            # icon. See https://www.tcl.tk/man/tcl/TkCmd/wm.html#M50
            #
            # `ImageTk` can be replaced with `tk` whenever the minimum
            # supported Tk version is increased to 8.6, as Tk 8.6+ natively
            # supports PNG images.
            icon_fname = str(cbook._get_data_path(
                'images/matplotlib.png'))
            icon_img = ImageTk.PhotoImage(file=icon_fname, master=window)

            icon_fname_large = str(cbook._get_data_path(
                'images/matplotlib_large.png'))
            icon_img_large = ImageTk.PhotoImage(
                file=icon_fname_large, master=window)

            window.iconphoto(False, icon_img_large, icon_img)

            canvas = canvas_class(figure, master=window)
            manager = cls(canvas, num, window)
            if mpl.is_interactive():
                manager.show()
                canvas.draw_idle()
            return manager

    @classmethod
    def start_main_loop(cls):
        managers = Gcf.get_all_fig_managers()
        if managers:
            first_manager = managers[0]
            manager_class = type(first_manager)
            if manager_class._owns_mainloop:
                return
            manager_class._owns_mainloop = True
            try:
                first_manager.window.mainloop()
            finally:
                manager_class._owns_mainloop = False

    def _update_window_dpi(self, *args):
        newdpi = self._window_dpi.get()
        self.window.call('tk', 'scaling', newdpi / 72)
        if self.toolbar and hasattr(self.toolbar, '_rescale'):
            self.toolbar._rescale()
        self.canvas._update_device_pixel_ratio()

    def resize(self, width, height):
        max_size = 1_400_000  # the measured max on xorg 1.20.8 was 1_409_023

        if (width > max_size or height > max_size) and sys.platform == 'linux':
            raise ValueError(
                'You have requested to resize the '
                f'Tk window to ({width}, {height}), one of which '
                f'is bigger than {max_size}.  At larger sizes xorg will '
                'either exit with an error on newer versions (~1.20) or '
                'cause corruption on older version (~1.19).  We '
                'do not expect a window over a million pixel wide or tall '
                'to be intended behavior.')
        self.canvas._tkcanvas.configure(width=width, height=height)

    def show(self):
        with _restore_foreground_window_at_end():
            if not self._shown:
                def destroy(*args):
                    Gcf.destroy(self)
                self.window.protocol("WM_DELETE_WINDOW", destroy)
                self.window.deiconify()
                self.canvas._tkcanvas.focus_set()
            else:
                self.canvas.draw_idle()
            if mpl.rcParams['figure.raise_window']:
                self.canvas.manager.window.attributes('-topmost', 1)
                self.canvas.manager.window.attributes('-topmost', 0)
            self._shown = True

    def destroy(self, *args):
        if self.canvas._idle_draw_id:
            self.canvas._tkcanvas.after_cancel(self.canvas._idle_draw_id)
        if self.canvas._event_loop_id:
            self.canvas._tkcanvas.after_cancel(self.canvas._event_loop_id)
        if self._window_dpi_cbname:
            self._window_dpi.trace_remove('write', self._window_dpi_cbname)

        # NOTE: events need to be flushed before issuing destroy (GH #9956),
        # however, self.window.update() can break user code. An async callback
        # is the safest way to achieve a complete draining of the event queue,
        # but it leaks if no tk event loop is running. Therefore we explicitly
        # check for an event loop and choose our best guess.
        def delayed_destroy():
            self.window.destroy()

            if self._owns_mainloop and not Gcf.get_num_fig_managers():
                self.window.quit()

        if cbook._get_running_interactive_framework() == "tk":
            # "after idle after 0" avoids Tcl error/race (GH #19940)
            self.window.after_idle(self.window.after, 0, delayed_destroy)
        else:
            self.window.update()
            delayed_destroy()

    def get_window_title(self):
        return self.window.wm_title()

    def set_window_title(self, title):
        self.window.wm_title(title)

    def full_screen_toggle(self):
        is_fullscreen = bool(self.window.attributes('-fullscreen'))
        self.window.attributes('-fullscreen', not is_fullscreen)


class NavigationToolbar2Tk(NavigationToolbar2, tk.Frame):
    def __init__(self, canvas, window=None, *, pack_toolbar=True):
        """
        Parameters
        ----------
        canvas : `FigureCanvas`
            The figure canvas on which to operate.
        window : tk.Window
            The tk.Window which owns this toolbar.
        pack_toolbar : bool, default: True
            If True, add the toolbar to the parent's pack manager's packing
            list during initialization with ``side="bottom"`` and ``fill="x"``.
            If you want to use the toolbar with a different layout manager, use
            ``pack_toolbar=False``.
        """

        if window is None:
            window = canvas.get_tk_widget().master
        tk.Frame.__init__(self, master=window, borderwidth=2,
                          width=int(canvas.figure.bbox.width), height=50)

        self._buttons = {}
        for text, tooltip_text, image_file, callback in self.toolitems:
            if text is None:
                # Add a spacer; return value is unused.
                self._Spacer()
            else:
                self._buttons[text] = button = self._Button(
                    text,
                    str(cbook._get_data_path(f"images/{image_file}.png")),
                    toggle=callback in ["zoom", "pan"],
                    command=getattr(self, callback),
                )
                if tooltip_text is not None:
                    add_tooltip(button, tooltip_text)

        self._label_font = tkinter.font.Font(root=window, size=10)

        # This filler item ensures the toolbar is always at least two text
        # lines high. Otherwise the canvas gets redrawn as the mouse hovers
        # over images because those use two-line messages which resize the
        # toolbar.
        label = tk.Label(master=self, font=self._label_font,
                         text='\N{NO-BREAK SPACE}\n\N{NO-BREAK SPACE}')
        label.pack(side=tk.RIGHT)

        self.message = tk.StringVar(master=self)
        self._message_label = tk.Label(master=self, font=self._label_font,
                                       textvariable=self.message,
                                       justify=tk.RIGHT)
        self._message_label.pack(side=tk.RIGHT)

        NavigationToolbar2.__init__(self, canvas)
        if pack_toolbar:
            self.pack(side=tk.BOTTOM, fill=tk.X)

    def _rescale(self):
        """
        Scale all children of the toolbar to current DPI setting.

        Before this is called, the Tk scaling setting will have been updated to
        match the new DPI. Tk widgets do not update for changes to scaling, but
        all measurements made after the change will match the new scaling. Thus
        this function re-applies all the same sizes in points, which Tk will
        scale correctly to pixels.
        """
        for widget in self.winfo_children():
            if isinstance(widget, (tk.Button, tk.Checkbutton)):
                if hasattr(widget, '_image_file'):
                    # Explicit class because ToolbarTk calls _rescale.
                    NavigationToolbar2Tk._set_image_for_button(self, widget)
                else:
                    # Text-only button is handled by the font setting instead.
                    pass
            elif isinstance(widget, tk.Frame):
                widget.configure(height='18p')
                widget.pack_configure(padx='3p')
            elif isinstance(widget, tk.Label):
                pass  # Text is handled by the font setting instead.
            else:
                _log.warning('Unknown child class %s', widget.winfo_class)
        self._label_font.configure(size=10)

    def _update_buttons_checked(self):
        # sync button checkstates to match active mode
        for text, mode in [('Zoom', _Mode.ZOOM), ('Pan', _Mode.PAN)]:
            if text in self._buttons:
                if self.mode == mode:
                    self._buttons[text].select()  # NOT .invoke()
                else:
                    self._buttons[text].deselect()

    def pan(self, *args):
        super().pan(*args)
        self._update_buttons_checked()

    def zoom(self, *args):
        super().zoom(*args)
        self._update_buttons_checked()

    def set_message(self, s):
        self.message.set(s)

    def draw_rubberband(self, event, x0, y0, x1, y1):
        # Block copied from remove_rubberband for backend_tools convenience.
        if self.canvas._rubberband_rect_white:
            self.canvas._tkcanvas.delete(self.canvas._rubberband_rect_white)
        if self.canvas._rubberband_rect_black:
            self.canvas._tkcanvas.delete(self.canvas._rubberband_rect_black)
        height = self.canvas.figure.bbox.height
        y0 = height - y0
        y1 = height - y1
        self.canvas._rubberband_rect_black = (
            self.canvas._tkcanvas.create_rectangle(
                x0, y0, x1, y1))
        self.canvas._rubberband_rect_white = (
            self.canvas._tkcanvas.create_rectangle(
                x0, y0, x1, y1, outline='white', dash=(3, 3)))

    def remove_rubberband(self):
        if self.canvas._rubberband_rect_white:
            self.canvas._tkcanvas.delete(self.canvas._rubberband_rect_white)
            self.canvas._rubberband_rect_white = None
        if self.canvas._rubberband_rect_black:
            self.canvas._tkcanvas.delete(self.canvas._rubberband_rect_black)
            self.canvas._rubberband_rect_black = None

    def _set_image_for_button(self, button):
        """
        Set the image for a button based on its pixel size.

        The pixel size is determined by the DPI scaling of the window.
        """
        if button._image_file is None:
            return

        # Allow _image_file to be relative to Matplotlib's "images" data
        # directory.
        path_regular = cbook._get_data_path('images', button._image_file)
        path_large = path_regular.with_name(
            path_regular.name.replace('.png', '_large.png'))
        size = button.winfo_pixels('18p')

        # Nested functions because ToolbarTk calls  _Button.
        def _get_color(color_name):
            # `winfo_rgb` returns an (r, g, b) tuple in the range 0-65535
            return button.winfo_rgb(button.cget(color_name))

        def _is_dark(color):
            if isinstance(color, str):
                color = _get_color(color)
            return max(color) < 65535 / 2

        def _recolor_icon(image, color):
            image_data = np.asarray(image).copy()
            black_mask = (image_data[..., :3] == 0).all(axis=-1)
            image_data[black_mask, :3] = color
            return Image.fromarray(image_data)

        # Use the high-resolution (48x48 px) icon if it exists and is needed
        with Image.open(path_large if (size > 24 and path_large.exists())
                        else path_regular) as im:
            # assure a RGBA image as foreground color is RGB
            im = im.convert("RGBA")
            image = ImageTk.PhotoImage(im.resize((size, size)), master=self)
            button._ntimage = image

            # create a version of the icon with the button's text color
            foreground = (255 / 65535) * np.array(
                button.winfo_rgb(button.cget("foreground")))
            im_alt = _recolor_icon(im, foreground)
            image_alt = ImageTk.PhotoImage(
                im_alt.resize((size, size)), master=self)
            button._ntimage_alt = image_alt

        if _is_dark("background"):
            # For Checkbuttons, we need to set `image` and `selectimage` at
            # the same time. Otherwise, when updating the `image` option
            # (such as when changing DPI), if the old `selectimage` has
            # just been overwritten, Tk will throw an error.
            image_kwargs = {"image": image_alt}
        else:
            image_kwargs = {"image": image}
        # Checkbuttons may switch the background to `selectcolor` in the
        # checked state, so check separately which image it needs to use in
        # that state to still ensure enough contrast with the background.
        if (
            isinstance(button, tk.Checkbutton)
            and button.cget("selectcolor") != ""
        ):
            if self._windowingsystem != "x11":
                selectcolor = "selectcolor"
            else:
                # On X11, selectcolor isn't used directly for indicator-less
                # buttons. See `::tk::CheckEnter` in the Tk button.tcl source
                # code for details.
                r1, g1, b1 = _get_color("selectcolor")
                r2, g2, b2 = _get_color("activebackground")
                selectcolor = ((r1+r2)/2, (g1+g2)/2, (b1+b2)/2)
            if _is_dark(selectcolor):
                image_kwargs["selectimage"] = image_alt
            else:
                image_kwargs["selectimage"] = image

        button.configure(**image_kwargs, height='18p', width='18p')

    def _Button(self, text, image_file, toggle, command):
        if not toggle:
            b = tk.Button(
                master=self, text=text, command=command,
                relief="flat", overrelief="groove", borderwidth=1,
            )
        else:
            # There is a bug in tkinter included in some python 3.6 versions
            # that without this variable, produces a "visual" toggling of
            # other near checkbuttons
            # https://bugs.python.org/issue29402
            # https://bugs.python.org/issue25684
            var = tk.IntVar(master=self)
            b = tk.Checkbutton(
                master=self, text=text, command=command, indicatoron=False,
                variable=var, offrelief="flat", overrelief="groove",
                borderwidth=1
            )
            b.var = var
        b._image_file = image_file
        if image_file is not None:
            # Explicit class because ToolbarTk calls _Button.
            NavigationToolbar2Tk._set_image_for_button(self, b)
        else:
            b.configure(font=self._label_font)
        b.pack(side=tk.LEFT)
        return b

    def _Spacer(self):
        # Buttons are also 18pt high.
        s = tk.Frame(master=self, height='18p', relief=tk.RIDGE, bg='DarkGray')
        s.pack(side=tk.LEFT, padx='3p')
        return s

    def save_figure(self, *args):
        filetypes = self.canvas.get_supported_filetypes_grouped()
        tk_filetypes = [
            (name, " ".join(f"*.{ext}" for ext in exts))
            for name, exts in sorted(filetypes.items())
        ]

        default_extension = self.canvas.get_default_filetype()
        default_filetype = self.canvas.get_supported_filetypes()[default_extension]
        filetype_variable = tk.StringVar(self.canvas.get_tk_widget(), default_filetype)

        # adding a default extension seems to break the
        # asksaveasfilename dialog when you choose various save types
        # from the dropdown.  Passing in the empty string seems to
        # work - JDH!
        # defaultextension = self.canvas.get_default_filetype()
        defaultextension = ''
        initialdir = os.path.expanduser(mpl.rcParams['savefig.directory'])
        # get_default_filename() contains the default extension. On some platforms,
        # choosing a different extension from the dropdown does not overwrite it,
        # so we need to remove it to make the dropdown functional.
        initialfile = pathlib.Path(self.canvas.get_default_filename()).stem
        fname = tkinter.filedialog.asksaveasfilename(
            master=self.canvas.get_tk_widget().master,
            title='Save the figure',
            filetypes=tk_filetypes,
            defaultextension=defaultextension,
            initialdir=initialdir,
            initialfile=initialfile,
            typevariable=filetype_variable
            )

        if fname in ["", ()]:
            return None
        # Save dir for next time, unless empty str (i.e., use cwd).
        if initialdir != "":
            mpl.rcParams['savefig.directory'] = (
                os.path.dirname(str(fname)))

        # If the filename contains an extension, let savefig() infer the file
        # format from that. If it does not, use the selected dropdown option.
        if pathlib.Path(fname).suffix[1:] != "":
            extension = None
        else:
            extension = filetypes[filetype_variable.get()][0]

        try:
            self.canvas.figure.savefig(fname, format=extension)
            return fname
        except Exception as e:
            tkinter.messagebox.showerror("Error saving file", str(e))

    def set_history_buttons(self):
        state_map = {True: tk.NORMAL, False: tk.DISABLED}
        can_back = self._nav_stack._pos > 0
        can_forward = self._nav_stack._pos < len(self._nav_stack) - 1
        if "Back" in self._buttons:
            self._buttons['Back']['state'] = state_map[can_back]
        if "Forward" in self._buttons:
            self._buttons['Forward']['state'] = state_map[can_forward]


def add_tooltip(widget, text):
    tipwindow = None

    def showtip(event):
        """Display text in tooltip window."""
        nonlocal tipwindow
        if tipwindow or not text:
            return
        x, y, _, _ = widget.bbox("insert")
        x = x + widget.winfo_rootx() + widget.winfo_width()
        y = y + widget.winfo_rooty()
        tipwindow = tk.Toplevel(widget)
        tipwindow.overrideredirect(1)
        tipwindow.geometry(f"+{x}+{y}")
        try:  # For Mac OS
            tipwindow.tk.call("::tk::unsupported::MacWindowStyle",
                              "style", tipwindow._w,
                              "help", "noActivates")
        except tk.TclError:
            pass
        label = tk.Label(tipwindow, text=text, justify=tk.LEFT,
                         relief=tk.SOLID, borderwidth=1)
        label.pack(ipadx=1)

    def hidetip(event):
        nonlocal tipwindow
        if tipwindow:
            tipwindow.destroy()
        tipwindow = None

    widget.bind("<Enter>", showtip)
    widget.bind("<Leave>", hidetip)


@backend_tools._register_tool_class(FigureCanvasTk)
class RubberbandTk(backend_tools.RubberbandBase):
    def draw_rubberband(self, x0, y0, x1, y1):
        NavigationToolbar2Tk.draw_rubberband(
            self._make_classic_style_pseudo_toolbar(), None, x0, y0, x1, y1)

    def remove_rubberband(self):
        NavigationToolbar2Tk.remove_rubberband(
            self._make_classic_style_pseudo_toolbar())


class ToolbarTk(ToolContainerBase, tk.Frame):
    def __init__(self, toolmanager, window=None):
        ToolContainerBase.__init__(self, toolmanager)
        if window is None:
            window = self.toolmanager.canvas.get_tk_widget().master
        xmin, xmax = self.toolmanager.canvas.figure.bbox.intervalx
        height, width = 50, xmax - xmin
        tk.Frame.__init__(self, master=window,
                          width=int(width), height=int(height),
                          borderwidth=2)
        self._label_font = tkinter.font.Font(size=10)
        # This filler item ensures the toolbar is always at least two text
        # lines high. Otherwise the canvas gets redrawn as the mouse hovers
        # over images because those use two-line messages which resize the
        # toolbar.
        label = tk.Label(master=self, font=self._label_font,
                         text='\N{NO-BREAK SPACE}\n\N{NO-BREAK SPACE}')
        label.pack(side=tk.RIGHT)
        self._message = tk.StringVar(master=self)
        self._message_label = tk.Label(master=self, font=self._label_font,
                                       textvariable=self._message)
        self._message_label.pack(side=tk.RIGHT)
        self._toolitems = {}
        self.pack(side=tk.TOP, fill=tk.X)
        self._groups = {}

    def _rescale(self):
        return NavigationToolbar2Tk._rescale(self)

    def add_toolitem(
            self, name, group, position, image_file, description, toggle):
        frame = self._get_groupframe(group)
        buttons = frame.pack_slaves()
        if position >= len(buttons) or position < 0:
            before = None
        else:
            before = buttons[position]
        button = NavigationToolbar2Tk._Button(frame, name, image_file, toggle,
                                              lambda: self._button_click(name))
        button.pack_configure(before=before)
        if description is not None:
            add_tooltip(button, description)
        self._toolitems.setdefault(name, [])
        self._toolitems[name].append(button)

    def _get_groupframe(self, group):
        if group not in self._groups:
            if self._groups:
                self._add_separator()
            frame = tk.Frame(master=self, borderwidth=0)
            frame.pack(side=tk.LEFT, fill=tk.Y)
            frame._label_font = self._label_font
            self._groups[group] = frame
        return self._groups[group]

    def _add_separator(self):
        return NavigationToolbar2Tk._Spacer(self)

    def _button_click(self, name):
        self.trigger_tool(name)

    def toggle_toolitem(self, name, toggled):
        if name not in self._toolitems:
            return
        for toolitem in self._toolitems[name]:
            if toggled:
                toolitem.select()
            else:
                toolitem.deselect()

    def remove_toolitem(self, name):
        for toolitem in self._toolitems.pop(name, []):
            toolitem.pack_forget()

    def set_message(self, s):
        self._message.set(s)


@backend_tools._register_tool_class(FigureCanvasTk)
class SaveFigureTk(backend_tools.SaveFigureBase):
    def trigger(self, *args):
        NavigationToolbar2Tk.save_figure(
            self._make_classic_style_pseudo_toolbar())


@backend_tools._register_tool_class(FigureCanvasTk)
class ConfigureSubplotsTk(backend_tools.ConfigureSubplotsBase):
    def trigger(self, *args):
        NavigationToolbar2Tk.configure_subplots(self)


@backend_tools._register_tool_class(FigureCanvasTk)
class HelpTk(backend_tools.ToolHelpBase):
    def trigger(self, *args):
        dialog = SimpleDialog(
            self.figure.canvas._tkcanvas, self._get_help_text(), ["OK"])
        dialog.done = lambda num: dialog.frame.master.withdraw()


Toolbar = ToolbarTk
FigureManagerTk._toolbar2_class = NavigationToolbar2Tk
FigureManagerTk._toolmanager_toolbar_class = ToolbarTk


@_Backend.export
class _BackendTk(_Backend):
    backend_version = tk.TkVersion
    FigureCanvas = FigureCanvasTk
    FigureManager = FigureManagerTk
    mainloop = FigureManagerTk.start_main_loop<|MERGE_RESOLUTION|>--- conflicted
+++ resolved
@@ -31,13 +31,8 @@
     cause1 = getattr(e, '__cause__', None)
     cause2 = getattr(cause1, '__cause__', None)
     if (isinstance(cause1, ImportError) and
-<<<<<<< HEAD
-        isinstance(cause2, AttributeError) and
-        "'_tkinter' has no attribute '__file__'" in str(cause2)):
-=======
             isinstance(cause2, AttributeError) and
             "'_tkinter' has no attribute '__file__'" in str(cause2)):
->>>>>>> 22c649b6
 
         is_uv_python = "/uv/python" in (os.path.realpath(sys.executable))
         if is_uv_python:
