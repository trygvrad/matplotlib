--- conflicted
+++ resolved
@@ -1824,7 +1824,6 @@
             self._rect = None
 
 
-<<<<<<< HEAD
 class _HelpDialog(wx.Dialog):
     _instance = None  # a reference to an open dialog singleton
     headers = [("Action", "Shortcuts", "Description")]
@@ -1874,7 +1873,8 @@
     def trigger(self, *args):
         _HelpDialog.show(self.figure.canvas.GetTopLevelParent(),
                          self._get_help_entries())
-=======
+
+
 class ToolCopyToClipboardWx(backend_tools.ToolCopyToClipboardBase):
     def trigger(self, *args, **kwargs):
         if not self.canvas._isDrawn:
@@ -1885,17 +1885,13 @@
             wx.TheClipboard.SetData(wx.BitmapDataObject(self.canvas.bitmap))
         finally:
             wx.TheClipboard.Close()
->>>>>>> 31d2c2ff
 
 
 backend_tools.ToolSaveFigure = SaveFigureWx
 backend_tools.ToolSetCursor = SetCursorWx
 backend_tools.ToolRubberband = RubberbandWx
-<<<<<<< HEAD
 backend_tools.ToolHelp = HelpWx
-=======
 backend_tools.ToolCopyToClipboard = ToolCopyToClipboardWx
->>>>>>> 31d2c2ff
 
 
 # < Additions for printing support: Matt Newville
