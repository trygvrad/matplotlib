from __future__ import (absolute_import, division, print_function,
                        unicode_literals)

from numpy.testing import assert_almost_equal
import numpy as np
import pytest

import matplotlib
import matplotlib.pyplot as plt
import matplotlib.ticker as mticker

import warnings


class TestMaxNLocator(object):
    basic_data = [
        (20, 100, np.array([20., 40., 60., 80., 100.])),
        (0.001, 0.0001, np.array([0., 0.0002, 0.0004, 0.0006, 0.0008, 0.001])),
        (-1e15, 1e15, np.array([-1.0e+15, -5.0e+14, 0e+00, 5e+14, 1.0e+15])),
    ]

    integer_data = [
        (-0.1, 1.1, None, np.array([-1, 0, 1, 2])),
        (-0.1, 0.95, None, np.array([-0.25, 0, 0.25, 0.5, 0.75, 1.0])),
        (1, 55, [1, 1.5, 5, 6, 10], np.array([0, 15, 30, 45, 60])),
    ]

    @pytest.mark.parametrize('vmin, vmax, expected', basic_data)
    def test_basic(self, vmin, vmax, expected):
        loc = mticker.MaxNLocator(nbins=5)
        assert_almost_equal(loc.tick_values(vmin, vmax), expected)

    @pytest.mark.parametrize('vmin, vmax, steps, expected', integer_data)
    def test_integer(self, vmin, vmax, steps, expected):
        loc = mticker.MaxNLocator(nbins=5, integer=True, steps=steps)
        assert_almost_equal(loc.tick_values(vmin, vmax), expected)


class TestLinearLocator(object):
    def test_basic(self):
        loc = mticker.LinearLocator(numticks=3)
        test_value = np.array([-0.8, -0.3, 0.2])
        assert_almost_equal(loc.tick_values(-0.8, 0.2), test_value)

    def test_set_params(self):
        """
        Create linear locator with presets={}, numticks=2 and change it to
        something else. See if change was successful. Should not exception.
        """
        loc = mticker.LinearLocator(numticks=2)
        loc.set_params(numticks=8, presets={(0, 1): []})
        assert loc.numticks == 8
        assert loc.presets == {(0, 1): []}


class TestMultipleLocator(object):
    def test_basic(self):
        loc = mticker.MultipleLocator(base=3.147)
        test_value = np.array([-9.441, -6.294, -3.147, 0., 3.147, 6.294,
                               9.441, 12.588])
        assert_almost_equal(loc.tick_values(-7, 10), test_value)

    def test_set_params(self):
        """
        Create multiple locator with 0.7 base, and change it to something else.
        See if change was successful.
        """
        mult = mticker.MultipleLocator(base=0.7)
        mult.set_params(base=1.7)
        assert mult._base == 1.7


class TestAutoMinorLocator(object):
    def test_basic(self):
        fig, ax = plt.subplots()
        ax.set_xlim(0, 1.39)
        ax.minorticks_on()
        test_value = np.array([0.05, 0.1, 0.15, 0.25, 0.3, 0.35, 0.45,
                               0.5, 0.55, 0.65, 0.7, 0.75, 0.85, 0.9,
                               0.95, 1, 1.05, 1.1, 1.15, 1.25, 1.3, 1.35])
        assert_almost_equal(ax.xaxis.get_ticklocs(minor=True), test_value)


class TestLogLocator(object):
    def test_basic(self):
        loc = mticker.LogLocator(numticks=5)
        with pytest.raises(ValueError):
            loc.tick_values(0, 1000)

        test_value = np.array([1.00000000e-05, 1.00000000e-03, 1.00000000e-01,
                               1.00000000e+01, 1.00000000e+03, 1.00000000e+05,
                               1.00000000e+07, 1.000000000e+09])
        assert_almost_equal(loc.tick_values(0.001, 1.1e5), test_value)

        loc = mticker.LogLocator(base=2)
        test_value = np.array([0.5, 1., 2., 4., 8., 16., 32., 64., 128., 256.])
        assert_almost_equal(loc.tick_values(1, 100), test_value)

    def test_set_params(self):
        """
        Create log locator with default value, base=10.0, subs=[1.0],
        numdecs=4, numticks=15 and change it to something else.
        See if change was successful. Should not raise exception.
        """
        loc = mticker.LogLocator()
        loc.set_params(numticks=7, numdecs=8, subs=[2.0], base=4)
        assert loc.numticks == 7
        assert loc.numdecs == 8
        assert loc._base == 4
        assert list(loc._subs) == [2.0]


class TestNullLocator(object):
    def test_set_params(self):
        """
        Create null locator, and attempt to call set_params() on it.
        Should not exception, and should raise a warning.
        """
        loc = mticker.NullLocator()
        with warnings.catch_warnings(record=True) as w:
            warnings.simplefilter("always")
            loc.set_params()
            assert len(w) == 1


class TestLogitLocator(object):
    def test_set_params(self):
        """
        Create logit locator with default minor=False, and change it to
        something else. See if change was successful. Should not exception.
        """
        loc = mticker.LogitLocator()  # Defaults to false.
        loc.set_params(minor=True)
        assert loc.minor


class TestFixedLocator(object):
    def test_set_params(self):
        """
        Create fixed locator with 5 nbins, and change it to something else.
        See if change was successful.
        Should not exception.
        """
        fixed = mticker.FixedLocator(range(0, 24), nbins=5)
        fixed.set_params(nbins=7)
        assert fixed.nbins == 7


class TestIndexLocator(object):
    def test_set_params(self):
        """
        Create index locator with 3 base, 4 offset. and change it to something
        else. See if change was successful.
        Should not exception.
        """
        index = mticker.IndexLocator(base=3, offset=4)
        index.set_params(base=7, offset=7)
        assert index._base == 7
        assert index.offset == 7


class TestSymmetricalLogLocator(object):
    def test_set_params(self):
        """
        Create symmetrical log locator with default subs =[1.0] numticks = 15,
        and change it to something else.
        See if change was successful.
        Should not exception.
        """
        sym = mticker.SymmetricalLogLocator(base=10, linthresh=1)
        sym.set_params(subs=[2.0], numticks=8)
        assert sym._subs == [2.0]
        assert sym.numticks == 8


class TestScalarFormatter(object):
    offset_data = [
        (123, 189, 0),
        (-189, -123, 0),
        (12341, 12349, 12340),
        (-12349, -12341, -12340),
        (99999.5, 100010.5, 100000),
        (-100010.5, -99999.5, -100000),
        (99990.5, 100000.5, 100000),
        (-100000.5, -99990.5, -100000),
        (1233999, 1234001, 1234000),
        (-1234001, -1233999, -1234000),
        (1, 1, 1),
        (123, 123, 120),
        # Test cases courtesy of @WeatherGod
        (.4538, .4578, .45),
        (3789.12, 3783.1, 3780),
        (45124.3, 45831.75, 45000),
        (0.000721, 0.0007243, 0.00072),
        (12592.82, 12591.43, 12590),
        (9., 12., 0),
        (900., 1200., 0),
        (1900., 1200., 0),
        (0.99, 1.01, 1),
        (9.99, 10.01, 10),
        (99.99, 100.01, 100),
        (5.99, 6.01, 6),
        (15.99, 16.01, 16),
        (-0.452, 0.492, 0),
        (-0.492, 0.492, 0),
        (12331.4, 12350.5, 12300),
        (-12335.3, 12335.3, 0),
    ]

    use_offset_data = [True, False]

    @pytest.mark.parametrize('left, right, offset', offset_data)
    def test_offset_value(self, left, right, offset):
        fig, ax = plt.subplots()
        formatter = ax.get_xaxis().get_major_formatter()

        with warnings.catch_warnings(record=True) as w:
            warnings.filterwarnings('always', 'Attempting to set identical',
                                    UserWarning)
            ax.set_xlim(left, right)
        assert len(w) == (1 if left == right else 0)
        # Update ticks.
        next(ax.get_xaxis().iter_ticks())
<<<<<<< HEAD
        assert formatter.offset == offset
=======
        assert_equal(formatter.offset, offset)

    test_data = [(123, 189, 0),
                 (-189, -123, 0),
                 (12341, 12349, 12340),
                 (-12349, -12341, -12340),
                 (99999.5, 100010.5, 100000),
                 (-100010.5, -99999.5, -100000),
                 (99990.5, 100000.5, 100000),
                 (-100000.5, -99990.5, -100000),
                 (1233999, 1234001, 1234000),
                 (-1234001, -1233999, -1234000),
                 (1, 1, 1),
                 (123, 123, 120),
                 # Test cases courtesy of @WeatherGod
                 (.4538, .4578, .45),
                 (3789.12, 3783.1, 3780),
                 (45124.3, 45831.75, 45000),
                 (0.000721, 0.0007243, 0.00072),
                 (12592.82, 12591.43, 12590),
                 (9., 12., 0),
                 (900., 1200., 0),
                 (1900., 1200., 0),
                 (0.99, 1.01, 1),
                 (9.99, 10.01, 10),
                 (99.99, 100.01, 100),
                 (5.99, 6.01, 6),
                 (15.99, 16.01, 16),
                 (-0.452, 0.492, 0),
                 (-0.492, 0.492, 0),
                 (12331.4, 12350.5, 12300),
                 (-12335.3, 12335.3, 0)]

    for left, right, offset in test_data:
        yield check_offset_for, left, right, offset
        yield check_offset_for, right, left, offset


def _sub_labels(axis, subs=()):
    "Test whether locator marks subs to be labeled"
    fmt = axis.get_minor_formatter()
    minor_tlocs = axis.get_minorticklocs()
    fmt.set_locs(minor_tlocs)
    coefs = minor_tlocs / 10**(np.floor(np.log10(minor_tlocs)))
    label_expected = [np.round(c) in subs for c in coefs]
    label_test = [fmt(x) != '' for x in minor_tlocs]
    assert_equal(label_test, label_expected)


@cleanup(style='default')
def test_LogFormatter_sublabel():
    # test label locator
    fig, ax = plt.subplots()
    ax.set_xscale('log')
    ax.xaxis.set_major_locator(mticker.LogLocator(base=10, subs=[]))
    ax.xaxis.set_minor_locator(mticker.LogLocator(base=10,
                                                  subs=np.arange(2, 10)))
    ax.xaxis.set_major_formatter(mticker.LogFormatter(labelOnlyBase=True))
    ax.xaxis.set_minor_formatter(mticker.LogFormatter(labelOnlyBase=False))
    # axis range above 3 decades, only bases are labeled
    ax.set_xlim(1, 1e4)
    fmt = ax.xaxis.get_major_formatter()
    fmt.set_locs(ax.xaxis.get_majorticklocs())
    show_major_labels = [fmt(x) != '' for x in ax.xaxis.get_majorticklocs()]
    assert np.all(show_major_labels)
    _sub_labels(ax.xaxis, subs=[])

    # For the next two, if the numdec threshold in LogFormatter.set_locs
    # were 3, then the label sub would be 3 for 2-3 decades and (2,5)
    # for 1-2 decades.  With a threshold of 1, subs are not labeled.
    # axis range at 2 to 3 decades
    ax.set_xlim(1, 800)
    _sub_labels(ax.xaxis, subs=[])

    # axis range at 1 to 2 decades
    ax.set_xlim(1, 80)
    _sub_labels(ax.xaxis, subs=[])

    # axis range at 0.4 to 1 decades, label subs 2, 3, 4, 6
    ax.set_xlim(1, 8)
    _sub_labels(ax.xaxis, subs=[2, 3, 4, 6])

    # axis range at 0 to 0.4 decades, label all
    ax.set_xlim(0.5, 0.9)
    _sub_labels(ax.xaxis, subs=np.arange(2, 10, dtype=int))


def _logfe_helper(formatter, base, locs, i, expected_result):
    vals = base**locs
    labels = [formatter(x, pos) for (x, pos) in zip(vals, i)]
    nose.tools.assert_equal(labels, expected_result)


def test_LogFormatterExponent():
    class FakeAxis(object):
        """Allow Formatter to be called without having a "full" plot set up."""
        def __init__(self, vmin=1, vmax=10):
            self.vmin = vmin
            self.vmax = vmax

        def get_view_interval(self):
            return self.vmin, self.vmax

    i = np.arange(-3, 4, dtype=float)
    expected_result = ['-3', '-2', '-1', '0', '1', '2', '3']
    for base in [2, 5.0, 10.0, np.pi, np.e]:
        formatter = mticker.LogFormatterExponent(base=base)
        formatter.axis = FakeAxis(1, base**4)
        yield _logfe_helper, formatter, base, i, i, expected_result

    # Should be a blank string for non-integer powers if labelOnlyBase=True
    formatter = mticker.LogFormatterExponent(base=10, labelOnlyBase=True)
    formatter.axis = FakeAxis()
    nose.tools.assert_equal(formatter(10**0.1), '')

    # Otherwise, non-integer powers should be nicely formatted
    locs = np.array([0.1, 0.00001, np.pi, 0.2, -0.2, -0.00001])
    i = range(len(locs))
    expected_result = ['0.1', '1e-05', '3.14', '0.2', '-0.2', '-1e-05']
    for base in [2, 5, 10, np.pi, np.e]:
        formatter = mticker.LogFormatterExponent(base, labelOnlyBase=False)
        formatter.axis = FakeAxis(1, base**10)
        yield _logfe_helper, formatter, base, locs, i, expected_result

    expected_result = ['3', '5', '12', '42']
    locs = np.array([3, 5, 12, 42], dtype='float')
    for base in [2, 5.0, 10.0, np.pi, np.e]:
        formatter = mticker.LogFormatterExponent(base, labelOnlyBase=False)
        formatter.axis = FakeAxis(1, base**50)
        yield _logfe_helper, formatter, base, locs, i, expected_result


def test_LogFormatterSciNotation():
    test_cases = {
        10: (
             (-1, '$\\mathdefault{-10^{0}}$'),
             (1e-05, '$\\mathdefault{10^{-5}}$'),
             (1, '$\\mathdefault{10^{0}}$'),
             (100000, '$\\mathdefault{10^{5}}$'),
             (2e-05, '$\\mathdefault{2\\times10^{-5}}$'),
             (2, '$\\mathdefault{2\\times10^{0}}$'),
             (200000, '$\\mathdefault{2\\times10^{5}}$'),
             (5e-05, '$\\mathdefault{5\\times10^{-5}}$'),
             (5, '$\\mathdefault{5\\times10^{0}}$'),
             (500000, '$\\mathdefault{5\\times10^{5}}$'),
        ),
        2: (
            (0.03125, '$\\mathdefault{2^{-5}}$'),
            (1, '$\\mathdefault{2^{0}}$'),
            (32, '$\\mathdefault{2^{5}}$'),
            (0.0375, '$\\mathdefault{1.2\\times2^{-5}}$'),
            (1.2, '$\\mathdefault{1.2\\times2^{0}}$'),
            (38.4, '$\\mathdefault{1.2\\times2^{5}}$'),
        )
    }

    for base in test_cases.keys():
        formatter = mticker.LogFormatterSciNotation(base=base)
        formatter.sublabel = set([1, 2, 5, 1.2])
        for value, expected in test_cases[base]:
            with matplotlib.rc_context({'text.usetex': False}):
                nose.tools.assert_equal(formatter(value), expected)
>>>>>>> 4d4f8d3f

        with warnings.catch_warnings(record=True) as w:
            warnings.filterwarnings('always', 'Attempting to set identical',
                                    UserWarning)
            ax.set_xlim(right, left)
        assert len(w) == (1 if left == right else 0)
        # Update ticks.
        next(ax.get_xaxis().iter_ticks())
        assert formatter.offset == offset

    @pytest.mark.parametrize('use_offset', use_offset_data)
    def test_use_offset(self, use_offset):
        with matplotlib.rc_context({'axes.formatter.useoffset': use_offset}):
            tmp_form = mticker.ScalarFormatter()
            assert use_offset == tmp_form.get_useOffset()


class FakeAxis(object):
    """Allow Formatter to be called without having a "full" plot set up."""
    def __init__(self, vmin=1, vmax=10):
        self.vmin = vmin
        self.vmax = vmax

    def get_view_interval(self):
        return self.vmin, self.vmax


class TestLogFormatterExponent(object):
    param_data = [
        (True, 4, np.arange(-3, 4.0), np.arange(-3, 4.0),
         ['-3', '-2', '-1', '0', '1', '2', '3']),
        # With labelOnlyBase=False, non-integer powers should be nicely
        # formatted.
        (False, 10, np.array([0.1, 0.00001, np.pi, 0.2, -0.2, -0.00001]),
         range(6), ['0.1', '1e-05', '3.14', '0.2', '-0.2', '-1e-05']),
        (False, 50, np.array([3, 5, 12, 42], dtype='float'), range(6),
         ['3', '5', '12', '42']),
    ]

    base_data = [2.0, 5.0, 10.0, np.pi, np.e]

    @pytest.mark.parametrize(
            'labelOnlyBase, exponent, locs, positions, expected', param_data)
    @pytest.mark.parametrize('base', base_data)
    def test_basic(self, labelOnlyBase, base, exponent, locs, positions,
                   expected):
        formatter = mticker.LogFormatterExponent(base=base,
                                                 labelOnlyBase=labelOnlyBase)
        formatter.axis = FakeAxis(1, base**exponent)
        vals = base**locs
        labels = [formatter(x, pos) for (x, pos) in zip(vals, positions)]
        assert labels == expected

    def test_blank(self):
        # Should be a blank string for non-integer powers if labelOnlyBase=True
        formatter = mticker.LogFormatterExponent(base=10, labelOnlyBase=True)
        formatter.axis = FakeAxis()
        assert formatter(10**0.1) == ''


class TestLogFormatterSciNotation(object):
    test_data = [
        (2, 0.03125, '${2^{-5}}$'),
        (2, 1, '${2^{0}}$'),
        (2, 32, '${2^{5}}$'),
        (2, 0.0375, '${1.2\\times2^{-5}}$'),
        (2, 1.2, '${1.2\\times2^{0}}$'),
        (2, 38.4, '${1.2\\times2^{5}}$'),
        (10, -1, '${-10^{0}}$'),
        (10, 1e-05, '${10^{-5}}$'),
        (10, 1, '${10^{0}}$'),
        (10, 100000, '${10^{5}}$'),
        (10, 2e-05, '${2\\times10^{-5}}$'),
        (10, 2, '${2\\times10^{0}}$'),
        (10, 200000, '${2\\times10^{5}}$'),
        (10, 5e-05, '${5\\times10^{-5}}$'),
        (10, 5, '${5\\times10^{0}}$'),
        (10, 500000, '${5\\times10^{5}}$'),
    ]

    @pytest.mark.style('default')
    @pytest.mark.parametrize('base, value, expected', test_data)
    def test_basic(self, base, value, expected):
        formatter = mticker.LogFormatterSciNotation(base=base)
        formatter.sublabel = {1, 2, 5, 1.2}
        with matplotlib.rc_context({'text.usetex': False}):
            assert formatter(value) == expected


class TestLogFormatter(object):
    pprint_data = [
        (3.141592654e-05, 0.001, '3.142e-5'),
        (0.0003141592654, 0.001, '3.142e-4'),
        (0.003141592654, 0.001, '3.142e-3'),
        (0.03141592654, 0.001, '3.142e-2'),
        (0.3141592654, 0.001, '3.142e-1'),
        (3.141592654, 0.001, '3.142'),
        (31.41592654, 0.001, '3.142e1'),
        (314.1592654, 0.001, '3.142e2'),
        (3141.592654, 0.001, '3.142e3'),
        (31415.92654, 0.001, '3.142e4'),
        (314159.2654, 0.001, '3.142e5'),
        (1e-05, 0.001, '1e-5'),
        (0.0001, 0.001, '1e-4'),
        (0.001, 0.001, '1e-3'),
        (0.01, 0.001, '1e-2'),
        (0.1, 0.001, '1e-1'),
        (1, 0.001, '1'),
        (10, 0.001, '10'),
        (100, 0.001, '100'),
        (1000, 0.001, '1000'),
        (10000, 0.001, '1e4'),
        (100000, 0.001, '1e5'),
        (3.141592654e-05, 0.015, '0'),
        (0.0003141592654, 0.015, '0'),
        (0.003141592654, 0.015, '0.003'),
        (0.03141592654, 0.015, '0.031'),
        (0.3141592654, 0.015, '0.314'),
        (3.141592654, 0.015, '3.142'),
        (31.41592654, 0.015, '31.416'),
        (314.1592654, 0.015, '314.159'),
        (3141.592654, 0.015, '3141.593'),
        (31415.92654, 0.015, '31415.927'),
        (314159.2654, 0.015, '314159.265'),
        (1e-05, 0.015, '0'),
        (0.0001, 0.015, '0'),
        (0.001, 0.015, '0.001'),
        (0.01, 0.015, '0.01'),
        (0.1, 0.015, '0.1'),
        (1, 0.015, '1'),
        (10, 0.015, '10'),
        (100, 0.015, '100'),
        (1000, 0.015, '1000'),
        (10000, 0.015, '10000'),
        (100000, 0.015, '100000'),
        (3.141592654e-05, 0.5, '0'),
        (0.0003141592654, 0.5, '0'),
        (0.003141592654, 0.5, '0.003'),
        (0.03141592654, 0.5, '0.031'),
        (0.3141592654, 0.5, '0.314'),
        (3.141592654, 0.5, '3.142'),
        (31.41592654, 0.5, '31.416'),
        (314.1592654, 0.5, '314.159'),
        (3141.592654, 0.5, '3141.593'),
        (31415.92654, 0.5, '31415.927'),
        (314159.2654, 0.5, '314159.265'),
        (1e-05, 0.5, '0'),
        (0.0001, 0.5, '0'),
        (0.001, 0.5, '0.001'),
        (0.01, 0.5, '0.01'),
        (0.1, 0.5, '0.1'),
        (1, 0.5, '1'),
        (10, 0.5, '10'),
        (100, 0.5, '100'),
        (1000, 0.5, '1000'),
        (10000, 0.5, '10000'),
        (100000, 0.5, '100000'),
        (3.141592654e-05, 5, '0'),
        (0.0003141592654, 5, '0'),
        (0.003141592654, 5, '0'),
        (0.03141592654, 5, '0.03'),
        (0.3141592654, 5, '0.31'),
        (3.141592654, 5, '3.14'),
        (31.41592654, 5, '31.42'),
        (314.1592654, 5, '314.16'),
        (3141.592654, 5, '3141.59'),
        (31415.92654, 5, '31415.93'),
        (314159.2654, 5, '314159.27'),
        (1e-05, 5, '0'),
        (0.0001, 5, '0'),
        (0.001, 5, '0'),
        (0.01, 5, '0.01'),
        (0.1, 5, '0.1'),
        (1, 5, '1'),
        (10, 5, '10'),
        (100, 5, '100'),
        (1000, 5, '1000'),
        (10000, 5, '10000'),
        (100000, 5, '100000'),
        (3.141592654e-05, 100, '0'),
        (0.0003141592654, 100, '0'),
        (0.003141592654, 100, '0'),
        (0.03141592654, 100, '0'),
        (0.3141592654, 100, '0.3'),
        (3.141592654, 100, '3.1'),
        (31.41592654, 100, '31.4'),
        (314.1592654, 100, '314.2'),
        (3141.592654, 100, '3141.6'),
        (31415.92654, 100, '31415.9'),
        (314159.2654, 100, '314159.3'),
        (1e-05, 100, '0'),
        (0.0001, 100, '0'),
        (0.001, 100, '0'),
        (0.01, 100, '0'),
        (0.1, 100, '0.1'),
        (1, 100, '1'),
        (10, 100, '10'),
        (100, 100, '100'),
        (1000, 100, '1000'),
        (10000, 100, '10000'),
        (100000, 100, '100000'),
        (3.141592654e-05, 1000000.0, '3.1e-5'),
        (0.0003141592654, 1000000.0, '3.1e-4'),
        (0.003141592654, 1000000.0, '3.1e-3'),
        (0.03141592654, 1000000.0, '3.1e-2'),
        (0.3141592654, 1000000.0, '3.1e-1'),
        (3.141592654, 1000000.0, '3.1'),
        (31.41592654, 1000000.0, '3.1e1'),
        (314.1592654, 1000000.0, '3.1e2'),
        (3141.592654, 1000000.0, '3.1e3'),
        (31415.92654, 1000000.0, '3.1e4'),
        (314159.2654, 1000000.0, '3.1e5'),
        (1e-05, 1000000.0, '1e-5'),
        (0.0001, 1000000.0, '1e-4'),
        (0.001, 1000000.0, '1e-3'),
        (0.01, 1000000.0, '1e-2'),
        (0.1, 1000000.0, '1e-1'),
        (1, 1000000.0, '1'),
        (10, 1000000.0, '10'),
        (100, 1000000.0, '100'),
        (1000, 1000000.0, '1000'),
        (10000, 1000000.0, '1e4'),
        (100000, 1000000.0, '1e5'),
    ]

    @pytest.mark.parametrize('value, domain, expected', pprint_data)
    def test_pprint(self, value, domain, expected):
        fmt = mticker.LogFormatter()
        label = fmt.pprint_val(value, domain)
        assert label == expected

    def _sub_labels(self, axis, subs=()):
        "Test whether locator marks subs to be labeled"
        fmt = axis.get_minor_formatter()
        minor_tlocs = axis.get_minorticklocs()
        fmt.set_locs(minor_tlocs)
        coefs = minor_tlocs / 10**(np.floor(np.log10(minor_tlocs)))
        label_expected = [np.round(c) in subs for c in coefs]
        label_test = [fmt(x) != '' for x in minor_tlocs]
        assert label_test == label_expected

    @pytest.mark.style('default')
    def test_sublabel(self):
        # test label locator
        fig, ax = plt.subplots()
        ax.set_xscale('log')
        ax.xaxis.set_major_locator(mticker.LogLocator(base=10, subs=[]))
        ax.xaxis.set_minor_locator(mticker.LogLocator(base=10,
                                                      subs=np.arange(2, 10)))
        ax.xaxis.set_major_formatter(mticker.LogFormatter(labelOnlyBase=True))
        ax.xaxis.set_minor_formatter(mticker.LogFormatter(labelOnlyBase=False))
        # axis range above 3 decades, only bases are labeled
        ax.set_xlim(1, 1e4)
        fmt = ax.xaxis.get_major_formatter()
        fmt.set_locs(ax.xaxis.get_majorticklocs())
        show_major_labels = [fmt(x) != ''
                             for x in ax.xaxis.get_majorticklocs()]
        assert np.all(show_major_labels)
        self._sub_labels(ax.xaxis, subs=[])

        # For the next two, if the numdec threshold in LogFormatter.set_locs
        # were 3, then the label sub would be 3 for 2-3 decades and (2,5)
        # for 1-2 decades.  With a threshold of 1, subs are not labeled.
        # axis range at 2 to 3 decades
        ax.set_xlim(1, 800)
        self._sub_labels(ax.xaxis, subs=[])

        # axis range at 1 to 2 decades
        ax.set_xlim(1, 80)
        self._sub_labels(ax.xaxis, subs=[])

        # axis range at 0.4 to 1 decades, label subs 2, 3, 4, 6
        ax.set_xlim(1, 8)
        self._sub_labels(ax.xaxis, subs=[2, 3, 4, 6])

        # axis range at 0 to 0.4 decades, label all
        ax.set_xlim(0.5, 0.9)
        self._sub_labels(ax.xaxis, subs=np.arange(2, 10, dtype=int))


class TestFormatStrFormatter(object):
    def test_basic(self):
        # test % style formatter
        tmp_form = mticker.FormatStrFormatter('%05d')
        assert '00002' == tmp_form(2)


class TestStrMethodFormatter(object):
    test_data = [
        ('{x:05d}', (2,), '00002'),
        ('{x:03d}-{pos:02d}', (2, 1), '002-01'),
    ]

    @pytest.mark.parametrize('format, input, expected', test_data)
    def test_basic(self, format, input, expected):
        fmt = mticker.StrMethodFormatter(format)
        assert fmt(*input) == expected


class TestEngFormatter(object):
    format_data = [
        ('', 0.1, u'100 m'),
        ('', 1, u'1'),
        ('', 999.9, u'999.9'),
        ('', 1001, u'1.001 k'),
        (u's', 0.1, u'100 ms'),
        (u's', 1, u'1 s'),
        (u's', 999.9, u'999.9 s'),
        (u's', 1001, u'1.001 ks'),
    ]

    @pytest.mark.parametrize('unit, input, expected', format_data)
    def test_formatting(self, unit, input, expected):
        """
        Test the formatting of EngFormatter with some inputs, against
        instances with and without units. Cases focus on when no SI
        prefix is present, for values in [1, 1000).
        """
        fmt = mticker.EngFormatter(unit)
        assert fmt(input) == expected


class TestPercentFormatter(object):
    percent_data = [
        # Check explicitly set decimals over different intervals and values
        (100, 0, '%', 120, 100, '120%'),
        (100, 0, '%', 100, 90, '100%'),
        (100, 0, '%', 90, 50, '90%'),
        (100, 0, '%', -1.7, 40, '-2%'),
        (100, 1, '%', 90.0, 100, '90.0%'),
        (100, 1, '%', 80.1, 90, '80.1%'),
        (100, 1, '%', 70.23, 50, '70.2%'),
        # 60.554 instead of 60.55: see https://bugs.python.org/issue5118
        (100, 1, '%', -60.554, 40, '-60.6%'),
        # Check auto decimals over different intervals and values
        (100, None, '%', 95, 1, '95.00%'),
        (1.0, None, '%', 3, 6, '300%'),
        (17.0, None, '%', 1, 8.5, '6%'),
        (17.0, None, '%', 1, 8.4, '5.9%'),
        (5, None, '%', -100, 0.000001, '-2000.00000%'),
        # Check percent symbol
        (1.0, 2, None, 1.2, 100, '120.00'),
        (75, 3, '', 50, 100, '66.667'),
        (42, None, '^^Foobar$$', 21, 12, '50.0^^Foobar$$'),
    ]

    percent_ids = [
        # Check explicitly set decimals over different intervals and values
        'decimals=0, x>100%',
        'decimals=0, x=100%',
        'decimals=0, x<100%',
        'decimals=0, x<0%',
        'decimals=1, x>100%',
        'decimals=1, x=100%',
        'decimals=1, x<100%',
        'decimals=1, x<0%',
        # Check auto decimals over different intervals and values
        'autodecimal, x<100%, display_range=1',
        'autodecimal, x>100%, display_range=6 (custom xmax test)',
        'autodecimal, x<100%, display_range=8.5 (autodecimal test 1)',
        'autodecimal, x<100%, display_range=8.4 (autodecimal test 2)',
        'autodecimal, x<-100%, display_range=1e-6 (tiny display range)',
        # Check percent symbol
        'None as percent symbol',
        'Empty percent symbol',
        'Custom percent symbol',
    ]

    latex_data = [
        (False, False, r'50\{t}%'),
        (False, True, r'50\\\{t\}\%'),
        (True, False, r'50\{t}%'),
        (True, True, r'50\{t}%'),
    ]

    @pytest.mark.parametrize(
            'xmax, decimals, symbol, x, display_range, expected',
            percent_data, ids=percent_ids)
    def test_basic(self, xmax, decimals, symbol,
                   x, display_range, expected):
        formatter = mticker.PercentFormatter(xmax, decimals, symbol)
        with matplotlib.rc_context(rc={'text.usetex': False}):
            assert formatter.format_pct(x, display_range) == expected

    @pytest.mark.parametrize('is_latex, usetex, expected', latex_data)
    def test_latex(self, is_latex, usetex, expected):
        fmt = mticker.PercentFormatter(symbol='\\{t}%', is_latex=is_latex)
        with matplotlib.rc_context(rc={'text.usetex': usetex}):
            assert fmt.format_pct(50, 100) == expected<|MERGE_RESOLUTION|>--- conflicted
+++ resolved
@@ -221,172 +221,7 @@
         assert len(w) == (1 if left == right else 0)
         # Update ticks.
         next(ax.get_xaxis().iter_ticks())
-<<<<<<< HEAD
         assert formatter.offset == offset
-=======
-        assert_equal(formatter.offset, offset)
-
-    test_data = [(123, 189, 0),
-                 (-189, -123, 0),
-                 (12341, 12349, 12340),
-                 (-12349, -12341, -12340),
-                 (99999.5, 100010.5, 100000),
-                 (-100010.5, -99999.5, -100000),
-                 (99990.5, 100000.5, 100000),
-                 (-100000.5, -99990.5, -100000),
-                 (1233999, 1234001, 1234000),
-                 (-1234001, -1233999, -1234000),
-                 (1, 1, 1),
-                 (123, 123, 120),
-                 # Test cases courtesy of @WeatherGod
-                 (.4538, .4578, .45),
-                 (3789.12, 3783.1, 3780),
-                 (45124.3, 45831.75, 45000),
-                 (0.000721, 0.0007243, 0.00072),
-                 (12592.82, 12591.43, 12590),
-                 (9., 12., 0),
-                 (900., 1200., 0),
-                 (1900., 1200., 0),
-                 (0.99, 1.01, 1),
-                 (9.99, 10.01, 10),
-                 (99.99, 100.01, 100),
-                 (5.99, 6.01, 6),
-                 (15.99, 16.01, 16),
-                 (-0.452, 0.492, 0),
-                 (-0.492, 0.492, 0),
-                 (12331.4, 12350.5, 12300),
-                 (-12335.3, 12335.3, 0)]
-
-    for left, right, offset in test_data:
-        yield check_offset_for, left, right, offset
-        yield check_offset_for, right, left, offset
-
-
-def _sub_labels(axis, subs=()):
-    "Test whether locator marks subs to be labeled"
-    fmt = axis.get_minor_formatter()
-    minor_tlocs = axis.get_minorticklocs()
-    fmt.set_locs(minor_tlocs)
-    coefs = minor_tlocs / 10**(np.floor(np.log10(minor_tlocs)))
-    label_expected = [np.round(c) in subs for c in coefs]
-    label_test = [fmt(x) != '' for x in minor_tlocs]
-    assert_equal(label_test, label_expected)
-
-
-@cleanup(style='default')
-def test_LogFormatter_sublabel():
-    # test label locator
-    fig, ax = plt.subplots()
-    ax.set_xscale('log')
-    ax.xaxis.set_major_locator(mticker.LogLocator(base=10, subs=[]))
-    ax.xaxis.set_minor_locator(mticker.LogLocator(base=10,
-                                                  subs=np.arange(2, 10)))
-    ax.xaxis.set_major_formatter(mticker.LogFormatter(labelOnlyBase=True))
-    ax.xaxis.set_minor_formatter(mticker.LogFormatter(labelOnlyBase=False))
-    # axis range above 3 decades, only bases are labeled
-    ax.set_xlim(1, 1e4)
-    fmt = ax.xaxis.get_major_formatter()
-    fmt.set_locs(ax.xaxis.get_majorticklocs())
-    show_major_labels = [fmt(x) != '' for x in ax.xaxis.get_majorticklocs()]
-    assert np.all(show_major_labels)
-    _sub_labels(ax.xaxis, subs=[])
-
-    # For the next two, if the numdec threshold in LogFormatter.set_locs
-    # were 3, then the label sub would be 3 for 2-3 decades and (2,5)
-    # for 1-2 decades.  With a threshold of 1, subs are not labeled.
-    # axis range at 2 to 3 decades
-    ax.set_xlim(1, 800)
-    _sub_labels(ax.xaxis, subs=[])
-
-    # axis range at 1 to 2 decades
-    ax.set_xlim(1, 80)
-    _sub_labels(ax.xaxis, subs=[])
-
-    # axis range at 0.4 to 1 decades, label subs 2, 3, 4, 6
-    ax.set_xlim(1, 8)
-    _sub_labels(ax.xaxis, subs=[2, 3, 4, 6])
-
-    # axis range at 0 to 0.4 decades, label all
-    ax.set_xlim(0.5, 0.9)
-    _sub_labels(ax.xaxis, subs=np.arange(2, 10, dtype=int))
-
-
-def _logfe_helper(formatter, base, locs, i, expected_result):
-    vals = base**locs
-    labels = [formatter(x, pos) for (x, pos) in zip(vals, i)]
-    nose.tools.assert_equal(labels, expected_result)
-
-
-def test_LogFormatterExponent():
-    class FakeAxis(object):
-        """Allow Formatter to be called without having a "full" plot set up."""
-        def __init__(self, vmin=1, vmax=10):
-            self.vmin = vmin
-            self.vmax = vmax
-
-        def get_view_interval(self):
-            return self.vmin, self.vmax
-
-    i = np.arange(-3, 4, dtype=float)
-    expected_result = ['-3', '-2', '-1', '0', '1', '2', '3']
-    for base in [2, 5.0, 10.0, np.pi, np.e]:
-        formatter = mticker.LogFormatterExponent(base=base)
-        formatter.axis = FakeAxis(1, base**4)
-        yield _logfe_helper, formatter, base, i, i, expected_result
-
-    # Should be a blank string for non-integer powers if labelOnlyBase=True
-    formatter = mticker.LogFormatterExponent(base=10, labelOnlyBase=True)
-    formatter.axis = FakeAxis()
-    nose.tools.assert_equal(formatter(10**0.1), '')
-
-    # Otherwise, non-integer powers should be nicely formatted
-    locs = np.array([0.1, 0.00001, np.pi, 0.2, -0.2, -0.00001])
-    i = range(len(locs))
-    expected_result = ['0.1', '1e-05', '3.14', '0.2', '-0.2', '-1e-05']
-    for base in [2, 5, 10, np.pi, np.e]:
-        formatter = mticker.LogFormatterExponent(base, labelOnlyBase=False)
-        formatter.axis = FakeAxis(1, base**10)
-        yield _logfe_helper, formatter, base, locs, i, expected_result
-
-    expected_result = ['3', '5', '12', '42']
-    locs = np.array([3, 5, 12, 42], dtype='float')
-    for base in [2, 5.0, 10.0, np.pi, np.e]:
-        formatter = mticker.LogFormatterExponent(base, labelOnlyBase=False)
-        formatter.axis = FakeAxis(1, base**50)
-        yield _logfe_helper, formatter, base, locs, i, expected_result
-
-
-def test_LogFormatterSciNotation():
-    test_cases = {
-        10: (
-             (-1, '$\\mathdefault{-10^{0}}$'),
-             (1e-05, '$\\mathdefault{10^{-5}}$'),
-             (1, '$\\mathdefault{10^{0}}$'),
-             (100000, '$\\mathdefault{10^{5}}$'),
-             (2e-05, '$\\mathdefault{2\\times10^{-5}}$'),
-             (2, '$\\mathdefault{2\\times10^{0}}$'),
-             (200000, '$\\mathdefault{2\\times10^{5}}$'),
-             (5e-05, '$\\mathdefault{5\\times10^{-5}}$'),
-             (5, '$\\mathdefault{5\\times10^{0}}$'),
-             (500000, '$\\mathdefault{5\\times10^{5}}$'),
-        ),
-        2: (
-            (0.03125, '$\\mathdefault{2^{-5}}$'),
-            (1, '$\\mathdefault{2^{0}}$'),
-            (32, '$\\mathdefault{2^{5}}$'),
-            (0.0375, '$\\mathdefault{1.2\\times2^{-5}}$'),
-            (1.2, '$\\mathdefault{1.2\\times2^{0}}$'),
-            (38.4, '$\\mathdefault{1.2\\times2^{5}}$'),
-        )
-    }
-
-    for base in test_cases.keys():
-        formatter = mticker.LogFormatterSciNotation(base=base)
-        formatter.sublabel = set([1, 2, 5, 1.2])
-        for value, expected in test_cases[base]:
-            with matplotlib.rc_context({'text.usetex': False}):
-                nose.tools.assert_equal(formatter(value), expected)
->>>>>>> 4d4f8d3f
 
         with warnings.catch_warnings(record=True) as w:
             warnings.filterwarnings('always', 'Attempting to set identical',
@@ -449,22 +284,22 @@
 
 class TestLogFormatterSciNotation(object):
     test_data = [
-        (2, 0.03125, '${2^{-5}}$'),
-        (2, 1, '${2^{0}}$'),
-        (2, 32, '${2^{5}}$'),
-        (2, 0.0375, '${1.2\\times2^{-5}}$'),
-        (2, 1.2, '${1.2\\times2^{0}}$'),
-        (2, 38.4, '${1.2\\times2^{5}}$'),
-        (10, -1, '${-10^{0}}$'),
-        (10, 1e-05, '${10^{-5}}$'),
-        (10, 1, '${10^{0}}$'),
-        (10, 100000, '${10^{5}}$'),
-        (10, 2e-05, '${2\\times10^{-5}}$'),
-        (10, 2, '${2\\times10^{0}}$'),
-        (10, 200000, '${2\\times10^{5}}$'),
-        (10, 5e-05, '${5\\times10^{-5}}$'),
-        (10, 5, '${5\\times10^{0}}$'),
-        (10, 500000, '${5\\times10^{5}}$'),
+        (2, 0.03125, '$\\mathdefault{2^{-5}}$'),
+        (2, 1, '$\\mathdefault{2^{0}}$'),
+        (2, 32, '$\\mathdefault{2^{5}}$'),
+        (2, 0.0375, '$\\mathdefault{1.2\\times2^{-5}}$'),
+        (2, 1.2, '$\\mathdefault{1.2\\times2^{0}}$'),
+        (2, 38.4, '$\\mathdefault{1.2\\times2^{5}}$'),
+        (10, -1, '$\\mathdefault{-10^{0}}$'),
+        (10, 1e-05, '$\\mathdefault{10^{-5}}$'),
+        (10, 1, '$\\mathdefault{10^{0}}$'),
+        (10, 100000, '$\\mathdefault{10^{5}}$'),
+        (10, 2e-05, '$\\mathdefault{2\\times10^{-5}}$'),
+        (10, 2, '$\\mathdefault{2\\times10^{0}}$'),
+        (10, 200000, '$\\mathdefault{2\\times10^{5}}$'),
+        (10, 5e-05, '$\\mathdefault{5\\times10^{-5}}$'),
+        (10, 5, '$\\mathdefault{5\\times10^{0}}$'),
+        (10, 500000, '$\\mathdefault{5\\times10^{5}}$'),
     ]
 
     @pytest.mark.style('default')
