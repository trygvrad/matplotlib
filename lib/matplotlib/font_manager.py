--- conflicted
+++ resolved
@@ -303,10 +303,6 @@
     return [fname for fname in _call_fc_list()
             if os.path.splitext(fname)[1][1:] in fontext]
 
-<<<<<<< HEAD
-=======
-
->>>>>>> f367003a
 
 def findSystemFonts(fontpaths=None, fontext='ttf'):
     """
@@ -346,14 +342,9 @@
         files = list_fonts(path, fontexts)
         for fname in files:
             fontfiles.add(os.path.abspath(fname))
-<<<<<<< HEAD
 
     return [fname for fname in fontfiles if os.path.exists(fname)]
-=======
-
-    return [fname for fname in fontfiles if os.path.exists(fname)]
-
->>>>>>> f367003a
+
 
 def weight_as_number(weight):
     """
@@ -827,15 +818,7 @@
         """
         if family is None:
             family = rcParams['font.family']
-<<<<<<< HEAD
-        if is_string_like(family):
-            family = [six.text_type(family)]
-        elif not is_string_like(family) and isinstance(family, Iterable):
-            family = [six.text_type(f) for f in family]
-        self._family = family
-=======
         self._family = _normalize_font_family(family)
->>>>>>> f367003a
     set_name = set_family
 
     def set_style(self, style):
@@ -962,7 +945,7 @@
                             fnames.append(fname)
     return fnames
 
-<<<<<<< HEAD
+
 class JSONEncoder(json.JSONEncoder):
     def default(self, o):
         if isinstance(o, FontManager):
@@ -971,6 +954,7 @@
             return dict(o.__dict__, _class='FontEntry')
         else:
             return super(JSONEncoder, self).default(o)
+
 
 def _json_decode(o):
     cls = o.pop('_class', None)
@@ -987,32 +971,14 @@
     else:
         raise ValueError("don't know how to deserialize _class=%s" % cls)
 
+
 def json_dump(data, filename):
     """Dumps a data structure as JSON in the named file.
     Handles FontManager and its fields."""
 
     with open(filename, 'w') as fh:
         json.dump(data, fh, cls=JSONEncoder, indent=2)
-=======
-
-def pickle_dump(data, filename):
-    """
-    Equivalent to pickle.dump(data, open(filename, 'w'))
-    but closes the file to prevent filehandle leakage.
-    """
-    with open(filename, 'wb') as fh:
-        pickle.dump(data, fh)
-
-
-def pickle_load(filename):
-    """
-    Equivalent to pickle.load(open(filename, 'r'))
-    but closes the file to prevent filehandle leakage.
-    """
-    with open(filename, 'rb') as fh:
-        data = pickle.load(fh)
-    return data
->>>>>>> f367003a
+
 
 def json_load(filename):
     """Loads a data structure as JSON from the named file.
@@ -1020,6 +986,7 @@
 
     with open(filename, 'r') as fh:
         return json.load(fh, object_hook=_json_decode)
+
 
 def _normalize_font_family(family):
     if is_string_like(family):
